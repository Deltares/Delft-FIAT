## Build system related stuff
[build-system]
requires = ["setuptools>=61.0.0", "wheel"]
build-backend = "setuptools.build_meta"

[tool.setuptools.packages.find]
where = ["src"]
include = ["fiat*"]

[tool.setuptools.dynamic]
version = {attr = "fiat.version.__version__"}

## Project related stuff
[project]
name = "delft_fiat"
dynamic = ['version']

authors = [
    {name = "B.W. Dalmijn", email = "brendan.dalmijn@deltares.nl"},
    {name = "F.C. de Groen", email = "frederique.degroen@deltares.nl"},
    {name = "S.A. Rautenbach", email = "sarah.rautenbach@deltares.nl"},
    {name = "P. Athanasiou", email = "panos.athanasiou@deltares.nl"},
]
maintainers = [
    {name = "B.W. Dalmijn", email = "brendan.dalmijn@deltares.nl"},
]

description = "Delft Fast Impact Assessment Tool"
readme = "README.md"
license = "MIT"

requires-python = ">=3.11"
dependencies = [
    "gdal>=3.5",
    "numpy",
    "regex",
]

keywords = ["FIAT", "Assessment", "Damage"]
classifiers = [
# How mature is this project? Common values are
#   3 - Alpha
#   4 - Beta
#   5 - Production/Stable
'Development Status :: 4 - Beta',

# Indicate who your project is intended for
'Intended Audience :: End Users/Desktop',
'Intended Audience :: Developers',
'Intended Audience :: Science/Research',

# Topic of the package
'Topic :: Scientific/Engineering :: Hydrology',
'Topic :: Scientific/Engineering :: GIS',

# Language
'Natural Language :: English',

# OS
'Operating System :: OS Independent',

# Specify the Python versions you support here. In particular, ensure
# that you indicate whether you support Python 2, Python 3 or both.
'Programming Language :: Python :: 3',
'Programming Language :: Python :: 3.11',
'Programming Language :: Python :: 3.12',
'Programming Language :: Python :: 3.13',
]

[project.optional-dependencies] # Optional
all = [
    "setuptools>=61.0.0",
]
build = [
    "pyinstaller>=6.0.0",
]
dev = [
    "cython",
    "pre-commit",
    "ruff",
]
docs = [
    "jupyter",
    "jupyter-cache",
    "matplotlib",
    "pandas",
    "quartodoc>=0.7.6",
]
extra = [
    "tomli-w",
]
test = [
	"pytest>=2.7.3",
	"pytest-cov",
    "pytest-mock",
	"responses",
]

[project.urls]
"Homepage" = "https://deltares.github.io/Delft-FIAT/stable/"
"Bug Reports" = "https://github.com/Deltares/Delft-FIAT/issues"
"Source" =  "https://github.com/Deltares/Delft-FIAT"

[project.scripts]
fiat = "fiat.cli.main:main"

## Some stuff for pytest and coverage
[tool.pytest.ini_options]
testpaths = [
    "test",
]

[tool.coverage.run]
branch = true
source = ["./src"]

[tool.coverage.report]
# Regexes for lines to exclude from consideration
exclude_also = [
    # Don't complain about missing debug-only code:
    "def __repr__",
    "if self\\.debug",

    # Don't complain if tests don't hit defensive assertion code:
    "raise AssertionError",
    "raise NotImplementedError",

    # Don't complain if non-runnable code isn't run:
    "if 0:",
    "if __name__ == .__main__.:",

    # Don't complain about abstract methods, they aren't run:
    "@(abc\\.)?abstractmethod",
]
ignore_errors = true

[tool.coverage.html]
directory = ".cov"

[tool.ruff]
line-length = 88
exclude = ["docs/**"]

[tool.ruff.lint]
select = ["E", "F", "I", "PT", "D"]
ignore = ["B904", "D105", "D211", "D213", "D301", "E712", "E741"]

[tool.ruff.lint.per-file-ignores]
"test/**" = ["D100", "D101", "D102", "D103", "D104"]
"test/conftest.py" = ["E402"]
"src/fiat/__init__.py" = ["E402", "F401", "F403"]
"src/fiat/**/__init__.py" = ["F403"]

[tool.ruff.lint.pydocstyle]
convention = "numpy"

## Pixi related stuff
[tool.pixi.project]
channels = ["conda-forge"]
platforms = ["linux-64", "win-64"]
preview = ["pixi-build"]

[tool.pixi.tasks]
# Installation
install = { depends-on = ["install-pre-commit"] }
install-pre-commit = "pre-commit install"

# Building
build = { cmd = ["pyinstaller", "$PIXI_PROJECT_ROOT/.build/build.spec", "--distpath", "$PIXI_PROJECT_ROOT/bin", "--workpath", "$PIXI_PROJECT_ROOT/bin/intermediates"] }

# Repo related tasks
generate-data = { cmd = ["python", ".testdata/create_test_data.py"] }
lint = { cmd = ["pre-commit", "run", "--all"] }

# Docker related stuff (expand in future)
docker-clean = { cmd = ["docker", "system", "prune", "-f"] }

# Documentation generation
docs = { depends-on = ["generate-api", "interlink-docs", "quarto-execute"] }
docs-slim = { depends-on = ["interlink-docs", "quarto-render"] }
docs-slim-execute = { depends-on = ["interlink-docs", "quarto-execute"] }
docs-slim-rebuild = { depends-on = ["clean-docs", "docs-slim"] }
generate-api = { cmd = ["python", "docs/_scripts/api.py", "docs/_quarto.yml"] }
interlink-docs = { cmd = ["python", "docs/_scripts/inv.py", "interlinks", "docs/_quarto.yml"] }
quarto-render = { cmd = ["quarto", "render", "docs"] }
quarto-execute = { cmd = ["quarto", "render", "docs", "--execute"] }
serve = { cmd = ["python", "-m", "http.server", "8000", "-d", "docs/_site"] }

# Testing
test = { cmd = ["pytest"] }
test-lf = { cmd = ["pytest", "--lf", "--tb=short"] }
test-cov = { cmd = ["pytest", "--verbose", "--cov=fiat", "--cov-report", "xml"] }
test-cov-html = { cmd = ["pytest", "--verbose", "--cov", "--cov-report", "html"] }

# Clean up (some of) the temporary files
clean = { depends-on = [
    "clean-bin",
    "clean-build",
    "clean-dist",
    "clean-docs",
] }
clean-bin = { cmd = ["rm", "-rf", "bin"] }
clean-build = { cmd = ["rm", "-rf", "build"] }
clean-dist = { cmd = ["rm", "-rf", "dist"] }
clean-docs = { depends-on = ["clean-docs-site", "clean-docs-freeze", "clean-docs-inv"] }
clean-docs-freeze = { cmd = ["rm", "-rf", "docs/_freeze"] }
clean-docs-inv = { cmd = ["rm", "-rf", "docs/_inv"] }
clean-docs-site = { cmd = ["rm", "-rf", "docs/_site"] }

# Specify conda only deps
[tool.pixi.dependencies]
pip = "*"

[tool.pixi.pypi-dependencies]
delft_fiat = { path = ".", editable = true }

[tool.pixi.feature.build-win]
dependencies = {python = "3.12.*"}
pypi-dependencies = { gdal = { url = "https://github.com/cgohlke/geospatial-wheels/releases/download/v2025.1.20/GDAL-3.10.1-cp312-cp312-win_amd64.whl" } }
platforms = ["win-64"]

[tool.pixi.feature.build-linux]
dependencies = { python = "3.12.*" }
platforms = ["linux-64"]

[tool.pixi.feature.docs.dependencies]
quarto = "==1.5.57"

[tool.pixi.feature.gdal.dependencies]
gdal = ">=3.5"
libgdal-netcdf = "*"

# Extra python environments
[tool.pixi.feature.py313.dependencies]
python = "3.13.*"

[tool.pixi.feature.py312.dependencies]
python = "3.12.*"

[tool.pixi.feature.py311.dependencies]
python = "3.11.*"

# Environments
[tool.pixi.environments]
<<<<<<< HEAD
build-win = { features = ["all", "build", "build-win", "extra"]}
build-linux = { features = ["all", "build", "build-linux", "extra", "gdal"]}
default = { features = ["py313", "all", "dev", "docs", "extra", "gdal", "test"] }
=======
build-win = { features = ["all", "build", "build-win", "extra"] }
build-linux = { features = ["all", "build", "build-linux", "extra", "gdal"] }
default = { features = ["all", "dev", "docs", "extra", "gdal", "test"] }
>>>>>>> 2dd362a2
docs = { features = ["all", "docs", "extra", "gdal"] }
slim = { features = [] }
test-py313 = { features = ["py313", "all", "extra", "gdal", "test"] }
test-py312 = { features = ["py312", "all", "extra", "gdal", "test"] }
test-py311 = { features = ["py311", "all", "extra", "gdal", "test"] }<|MERGE_RESOLUTION|>--- conflicted
+++ resolved
@@ -242,15 +242,9 @@
 
 # Environments
 [tool.pixi.environments]
-<<<<<<< HEAD
-build-win = { features = ["all", "build", "build-win", "extra"]}
-build-linux = { features = ["all", "build", "build-linux", "extra", "gdal"]}
-default = { features = ["py313", "all", "dev", "docs", "extra", "gdal", "test"] }
-=======
 build-win = { features = ["all", "build", "build-win", "extra"] }
 build-linux = { features = ["all", "build", "build-linux", "extra", "gdal"] }
-default = { features = ["all", "dev", "docs", "extra", "gdal", "test"] }
->>>>>>> 2dd362a2
+default = { features = ["py313", "all", "dev", "docs", "extra", "gdal", "test"] }
 docs = { features = ["all", "docs", "extra", "gdal"] }
 slim = { features = [] }
 test-py313 = { features = ["py313", "all", "extra", "gdal", "test"] }
