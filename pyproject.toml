--- conflicted
+++ resolved
@@ -195,12 +195,7 @@
 
 [tool.pixi.tasks]
 # Installation
-<<<<<<< HEAD
-install = { depends-on = ["install-fiat", "install-pre-commit"] }
-install-fiat = "pip install --no-deps --editable $PIXI_PROJECT_ROOT"
-=======
 install = { depends-on = ["install-pre-commit"] }
->>>>>>> 8b7dfab2
 install-pre-commit = "pre-commit install"
 
 # Repo related tasks
