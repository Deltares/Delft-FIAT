from delft_fiat.check import (
<<<<<<< HEAD
    check_exp_columns,
=======
    check_geom_extent,
>>>>>>> 44b55f7a
    check_internal_srs,
    check_vs_srs,
)
from delft_fiat.gis import geom, overlay
from delft_fiat.gis.crs import get_srs_repr
from delft_fiat.io import (
    BufferTextHandler,
    GeomMemFileHandler,
    open_csv,
    open_exp,
    open_geom,
)
from delft_fiat.log import Receiver, spawn_logger, setup_mp_log
from delft_fiat.models.base import BaseModel
from delft_fiat.models.calc import calc_risk
from delft_fiat.models.util import geom_worker
from delft_fiat.util import NEWLINE_CHAR

import os
import time
from concurrent.futures import ProcessPoolExecutor, wait, as_completed
from multiprocessing import Process, get_context
from multiprocessing.queues import Queue, SimpleQueue
from pathlib import Path

logger = spawn_logger("fiat.model.geom")


class GeomModel(BaseModel):
    _method = {
        "area": overlay.clip,
        "centroid": overlay.pin,
    }

    def __init__(
        self,
        cfg: "ConfigReader",
    ):
        """_summary_"""

        super().__init__(cfg)

        self._read_exposure_data()
        self._read_exposure_geoms()
        self._queue = self._mp_manager.Queue(maxsize=10000)

    def __del__(self):
        BaseModel.__del__(self)

    def _clean_up(self):
        """_summary_"""

        _p = self._cfg.get("output.path.tmp")
        for _f in _p.glob("*"):
            os.unlink(_f)
        os.rmdir(_p)

    def _read_exposure_data(self):
        """_summary_"""

        path = self._cfg.get("exposure.geom.csv")
        logger.info(f"Reading exposure data ('{path.name}')")
        data = open_exp(path, index="Object ID")
        ##checks
        logger.info("Executing exposure data checks...")
        check_exp_columns(data.columns)

        ## Information for output
        _ex = None
        if self._cfg["hazard.risk"]:
            _ex = ["Risk (EAD)"]
        cols = data.create_all_columns(
            self._cfg.get("hazard.band_names"),
            _ex,
        )
        self._cfg["output.new_columns"] = cols

        ## When all is done, add it
        self.exposure_data = data

    def _read_exposure_geoms(self):
        """_summary_"""

        _d = {}
        _found = [item for item in list(self._cfg) if "exposure.geom.file" in item]
        for file in _found:
            path = self._cfg.get(file)
            logger.info(
                f"Reading exposure geometry '{file.split('.')[-1]}' ('{path.name}')"
            )
            data = open_geom(str(path))
            ## checks
            logger.info("Executing exposure geometry checks...")

            # check the internal srs of the file
            _int_srs = check_internal_srs(
                data.get_srs(),
                path.name,
            )

            # check if file srs is the same as the model srs
            if not check_vs_srs(self.srs, data.get_srs()):
                logger.warning(
                    f"Spatial reference of '{path.name}' ('{get_srs_repr(data.get_srs())}') \
does not match the model spatial reference ('{get_srs_repr(self.srs)}')"
                )
                logger.info(f"Reprojecting '{path.name}' to '{get_srs_repr(self.srs)}'")
                data = geom.reproject(data, self.srs.ExportToWkt())

            # check if it falls within the extent of the hazard map
            check_geom_extent(
                data.bounds,
                self._hazard_grid.bounds,
            )

            # Add to the dict
            _d[file.rsplit(".", 1)[1]] = data
        # When all is done, add it
        self.exposure_geoms = _d

    def resolve(
        self,
    ):
        """_summary_"""

        # Setup some local referenced datasets and metadata
        _exp = self.exposure_data
        _gm = self.exposure_geoms
        _risk = self._cfg.get("hazard.risk")
        _rp_coef = self._cfg.get("hazard.rp_coefficients")
        # Reverse the _rp_coef to let them coincide with the acquired
        # values from the temporary files
        if _rp_coef:
            _rp_coef.reverse()
        _new_cols = self._cfg["output.new_columns"]
        _files = {}

        # Define the outgoing file
        out_csv = "output.csv"
        if "output.csv.name" in self._cfg:
            out_csv = self._cfg["output.csv.name"]

        # Setup the write and write the header of the file
        writer = BufferTextHandler(
            Path(self._cfg["output.path"], out_csv),
            buffer_size=100000,
        )
        header = b""
        header += ",".join(_exp.columns).encode() + b","
        header += ",".join(_new_cols).encode()
        header += NEWLINE_CHAR.encode()
        writer.write(header)

        # Get all the temporary data paths
        _paths = Path(self._cfg.get("output.path.tmp")).glob("*.dat")

        # Open the temporary files lazy
        for p in _paths:
            _d = open_csv(p, index=_exp.meta["index_name"], large=True)
            _files[p.stem] = _d
            _d = None

        # Loop over all the geometry source files
        for key, gm in _gm.items():
            _add = key[-1]

            # Define outgoing dataset
            out_geom = f"spatial{_add}.gpkg"
            if f"output.geom.name{_add}" in self._cfg:
                out_geom = self._cfg[f"output.geom.name{_add}"]

            # Setup the geometry writer
            geom_writer = GeomMemFileHandler(
                Path(self._cfg["output.path"], out_geom),
                self.srs,
                gm.layer.GetLayerDefn(),
            )
            geom_writer.create_fields(zip(_new_cols, ["float"] * len(_new_cols)))

            # Loop again over all the geometries
            for ft in gm:
                row = b""

                oid = ft.GetField(0)
                ft_info = _exp[oid]

                # If no data is found in the temporary files, write None values
                if ft_info is None:
                    geom_writer.add_feature(
                        ft,
                        dict(zip(_new_cols, [None] * len(_new_cols))),
                    )
                    row += f"{oid}".encode()
                    row += b"," * (len(_exp.columns) - 1)
                    row += NEWLINE_CHAR.encode()
                    writer.write(row)
                    continue

                row += ft_info.strip()
                vals = []

                # Loop over all the temporary files (loaded) to get the damage per object
                for item in _files.values():
                    row += b","
                    _data = item[oid].strip().split(b",", 1)[1]
                    row += _data
                    _val = [float(num.decode()) for num in _data.split(b",")]
                    vals += _val

                if _risk:
                    ead = round(
                        calc_risk(_rp_coef, vals[-1 :: -_exp._dat_len]),
                        self._rounding,
                    )
                    row += f",{ead}".encode()
                    vals.append(ead)
                row += NEWLINE_CHAR.encode()
                writer.write(row)
                geom_writer.add_feature(
                    ft,
                    dict(zip(_new_cols, vals)),
                )

            geom_writer.dump2drive()
            geom_writer = None

        writer.flush()
        writer = None

        # Clean up the opened temporary files
        for _d in _files.keys():
            _files[_d] = None
        _files = None

    def run(
        self,
    ):
        """_summary_"""

        # Get band names for logging
        _nms = self._cfg.get("hazard.band_names")

        # Setup the mp logger for missing stuff
        _receiver = setup_mp_log(
            self._queue, "missing", log_level=2, dst=self._cfg.get("output.path")
        )

        logger.info("Starting the calculations")

        # Start the receiver (which is in a seperate thread)
        _receiver.start()

        # If there are more than a hazard band in the dataset
        # Use a pool to execute the calculations
        if self.hazard_grid.count > 1:
            pcount = min(self.max_threads, self.hazard_grid.count)
            futures = []
            with ProcessPoolExecutor(max_workers=pcount) as Pool:
                _s = time.time()
                for idx in range(self.hazard_grid.count):
                    logger.info(
                        f"Submitting a job for the calculations in regards to band: '{_nms[idx]}'"
                    )
                    fs = Pool.submit(
                        geom_worker,
                        self._cfg,
                        self._queue,
                        self.hazard_grid,
                        idx + 1,
                        self.vulnerability_data,
                        self.exposure_data,
                        self.exposure_geoms,
                    )
                    futures.append(fs)
            logger.info("Busy...")
            # Wait for the children to finish their calculations
            wait(futures)
            # for p in p_s:
            #     p.join()

        # If there is only one hazard band present, call Process directly
        # No need for the extra overhead the Pool provides
        else:
            logger.info(f"Submitting a job for the calculations in a seperate process")
            _s = time.time()
            p = Process(
                target=geom_worker,
                args=(
                    self._cfg,
                    self._queue,
                    self.hazard_grid,
                    1,
                    self.vulnerability_data,
                    self.exposure_data,
                    self.exposure_geoms,
                ),
            )
            p.start()
            logger.info("Busy...")
            p.join()
        _e = time.time() - _s

        logger.info(f"Calculations time: {round(_e, 2)} seconds")
        # After the calculations are done, close the receiver
        _receiver.close()
        _receiver.close_handlers()
        if _receiver.count > 0:
            logger.warning(
                f"Some objects had missing data. For more info: 'missing.log' in '{self._cfg.get('output.path')}'"
            )
        else:
            os.unlink(
                Path(self._cfg.get("output.path"), "missing.log"),
            )

        logger.info("Producing model output from temporary files")
        # Patch output from the seperate processes back together
        self.resolve()
        logger.info(f"Output generated in: '{self._cfg['output.path']}'")

        if not self._keep_temp:
            logger.info("Deleting temporary files...")
            self._clean_up()

        logger.info("All done!")<|MERGE_RESOLUTION|>--- conflicted
+++ resolved
@@ -1,9 +1,6 @@
 from delft_fiat.check import (
-<<<<<<< HEAD
     check_exp_columns,
-=======
     check_geom_extent,
->>>>>>> 44b55f7a
     check_internal_srs,
     check_vs_srs,
 )
