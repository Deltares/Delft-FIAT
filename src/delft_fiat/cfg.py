--- conflicted
+++ resolved
@@ -26,13 +26,6 @@
             Configuration file.
         """
 
-<<<<<<< HEAD
-=======
-        # Check if the file exists
-        if not os.path.isfile(file):
-            raise FileNotFoundError(f"Settings file '{file}' not found.")
-
->>>>>>> f2e761b2
         # Set the root directory
         self.filepath = Path(file)
         self.path = self.filepath.parent
@@ -134,11 +127,7 @@
         self,
         base: str,
     ):
-<<<<<<< HEAD
-        """ "Add the remaining settings to the kwargs dictionary, filtered by a base key.
-=======
         """Add the remaining settings to the kwargs dictionary, filtered by a base key.
->>>>>>> f2e761b2
 
         Parameters
         ----------
