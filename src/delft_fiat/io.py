from delft_fiat.error import DriverNotFoundError
from delft_fiat.util import (
    DoNotCall,
    GEOM_DRIVER_MAP,
    GRID_DRIVER_MAP,
    Path,
    deter_type,
    replace_empty,
    _dtypes_from_string,
    _dtypes_reversed,
    _pat,
    _pat_multi,
    _read_gridsrouce_layers,
    _text_chunk_gen,
)

import atexit
import gc
import os
import time
import weakref
from abc import ABCMeta, abstractmethod
from io import BufferedReader, BufferedWriter, FileIO, TextIOWrapper
from itertools import product
from math import nan, floor, log10
from numpy import arange, array, column_stack, interp, ndarray, where
from osgeo import gdal, ogr
from osgeo import osr
from typing import Any

_IOS = weakref.WeakValueDictionary()
_IOS_COUNT = 1

gdal.AllRegister()


def _add_ios_ref(wref):
    global _IOS_COUNT
    _IOS_COUNT += 1
    pass


def _DESTRUCT():
    items = list(_IOS.items())
    for _, item in items:
        item.close()
        del item


atexit.register(_DESTRUCT)


## Base
class _BaseIO(metaclass=ABCMeta):
    _mode_map = {
        "r": 0,
        "w": 1,
    }

    _closed = False
    _path = None
    path = None
    src = None

    def __init__(
        self,
        file: str = None,
        mode: str = "r",
    ):
        """_summary_"""

        if file is not None:
            self.path = Path(file)
            self._path = Path(file)

        if not mode in _BaseIO._mode_map:
            raise ValueError("")

        self._mode = _BaseIO._mode_map[mode]
        self._mode_str = mode

    def __del__(self):
        if not self._closed:
            self.close()

    def __enter__(self):
        return self

    def __exit__(self, exc_type, exc_val, exc_tb):
        self.close()
        return False

    def _check_mode(m):
        def _inner(self, *args, **kwargs):
            if not self._mode:
                raise ValueError("Invalid operation on a read-only file")
            _result = m(self, *args, **kwargs)

            return _result

        return _inner

    def _check_state(m):
        def _inner(self, *args, **kwargs):
            if self.closed:
                raise ValueError("Invalid operation on a closed file")
            _result = m(self, *args, **kwargs)

            return _result

        return _inner

    def close(self):
        self.flush()
        self._closed = True
        gc.collect()

    @property
    def closed(self):
        return self._closed

    @abstractmethod
    def flush(self):
        pass


class _BaseHandler(metaclass=ABCMeta):
    def __init__(
        self,
        file: str,
        skip: int = 0,
    ) -> "_BaseHandler":
        """_summary_"""

        self.path = Path(file)

        self.skip = skip
        self.size = self.read().count(os.linesep.encode())

        self.seek(self.skip)

    def __del__(self):
        self.flush()
        self.close()

    @abstractmethod
    def __repr__(self):
        pass

    def __enter__(self):
        return super().__enter__()

    def __exit__(self, exc_type, exc_val, exc_tb):
        self.flush()
        self.seek(self.skip)
        return False

    def read_line_once(self):
        line = self.readline()
        self._skip += len(line)
        self.flush()
        return line


class _BaseStruct(metaclass=ABCMeta):
    """A struct container"""

    def __init__(self):
        self._kwargs = {}

    @abstractmethod
    def __del__(self):
        pass

    def __repr__(self):
        _mem_loc = f"{id(self):#018x}".upper()
        return f"<{self.__class__.__name__} object at {_mem_loc}>"

    def update_kwargs(
        self,
        **kwargs,
    ):
        """_summary_"""

        self._kwargs.update(
            **kwargs,
        )


## Handlers
class BufferHandler(_BaseHandler, BufferedReader):
    def __init__(
        self,
        file: str,
        skip: int = 0,
    ) -> "BufferHandler":
        """_summary_

        Parameters
        ----------
        file : str
            _description_

        Returns
        -------
        BufferHandler
            _description_
        """

        BufferedReader.__init__(self, FileIO(file))
        _BaseHandler.__init__(self, file, skip)

    def __repr__(self):
        return f"<{self.__class__.__name__} file='{self.path}' encoding=''>"

    def __reduce__(self):
        return self.__class__, (self.path, self.skip)


class BufferTextHandler(BufferedWriter):
    def __init__(
        self,
        file: str,
        buffer_size: int = 100000,
        mode: str = "wb",
    ):
        self._file_stream = FileIO(file, mode=mode)
        self.path = file
        self._b_size = buffer_size

        BufferedWriter.__init__(
            self,
            self._file_stream,
            buffer_size=buffer_size,
        )

    def __del__(self):
        self.flush()
        self.close()
        self._file_stream.close()

    def __repr__(self):
        return f"<{self.__class__.__name__} file='{self.path}'>"

    def __reduce__(self):
        return self.__class__, (self.path, self._b_size, self.mode)


class GeomMemFileHandler:
    def __init__(
        self,
        file: str or Path,
        srs: osr.SpatialReference,
        layer_meta: ogr.FeatureDefn,
    ):
        """_summary_

        Parameters
        ----------
        file : strorPath
            _description_
        srs : osr.SpatialReference
            _description_
        layer_meta : ogr.FeatureDefn
            _description_
        field_meta : dict
            _description_
        """

        self._memory = open_geom("memset", "w")
        self._memory.create_layer(
            srs,
            layer_meta.GetGeomType(),
        )
        self._memory.set_layer_from_defn(
            layer_meta,
        )

        self._drive = open_geom(file, "w")

    def __del__(self):
        self._clear_cache()
        self._memory = None
        self._drive = None

    def __reduce__(self) -> str | tuple[Any, ...]:
        pass

    def _clear_cache(self):
        self._memory.src.DeleteLayer("memset")

    def add_feature(
        self,
        ft: ogr.Feature,
        fmap: dict,
    ):
        """_summary_"""

        _local_ft = ogr.Feature(self._memory.layer.GetLayerDefn())
        _local_ft.SetFID(ft.GetFID())
        _local_ft.SetGeometry(ft.GetGeometryRef())
        for num in range(ft.GetFieldCount()):
            _local_ft.SetField(
                num,
                ft.GetField(num),
            )

        for key, item in fmap.items():
            _local_ft.SetField(
                key,
                item,
            )

        self._memory.layer.CreateFeature(_local_ft)
        _local_ft = None

    def create_fields(
        self,
        flds: zip,
    ):
        """_summary_"""

        self._memory.create_fields(
            dict(flds),
        )

    def dump2drive(self):
        self._drive.create_layer_from_copy(self._memory.layer)
        self._drive.flush()

    # def set_fields(
    #     self,
    #     fid: int,
    #     fmap: dict,
    # ):
    #     """_summary_"""

    #     _local_ft = self._memory[fid]
    #     for key, item in fmap.items():
    #         _local_ft.SetField(
    #             key,
    #             item,
    #         )

    #     self._memory.layer.UpdateFeature(_local_ft)
    #     _local_ft = None


class TextHandler(_BaseHandler, TextIOWrapper):
    def __init__(
        self,
        file: str,
    ) -> "TextHandler":
        """_summary_

        Parameters
        ----------
        file : str
            _description_

        Returns
        -------
        TextHandler
            _description_
        """

        TextIOWrapper.__init__(self, FileIO(file))
        _BaseHandler.__init__()

    def __repr__(self):
        return f"<{self.__class__.__name__} file='{self.path}'>"


## Parsing
class CSVParser:
    def __init__(
        self,
        handler: BufferHandler,
        header: bool,
        index: str = None,
    ):
        """_summary_"""

        self.data = handler
        self.meta = {}
        self.meta["index_col"] = -1
        self.meta["index_name"] = None
        self.index = None
        self.columns = None
        self._nrow = self.data.size
        self._ncol = 0

        self._parse_meta(header)
        self._deter_dtypes_index(index=index)

    def _deter_dtypes_index(
        self,
        index: str,
    ):
        """_summary_"""

        _get_index = False
        _get_dtypes = True

        if index is not None:
            try:
                idcol = self.columns.index(index)
            except Exception:
                idcol = 0
            self.meta["index_col"] = idcol
            self.meta["index_name"] = self.columns[idcol]
            _index = []
            _get_index = True

        if "dtypes" in self.meta:
            _dtypes = self.meta["dtypes"]
            if len(_dtypes) != self._ncol:
                raise ValueError("")

            _dtypes = [_dtypes_from_string[item] for item in _dtypes]

            self.meta["dtypes"] = _dtypes
            _dtypes = None
            _get_dtypes = False

        if _get_dtypes or _get_index:
            if _get_dtypes:
                _dtypes = [0] * self._ncol
            with self.data as _h:
                for _nlines, sd in _text_chunk_gen(_h):
                    if _get_dtypes:
                        for idx in range(self._ncol):
                            _dtypes[idx] = max(
                                deter_type(b"\n".join(sd[idx :: self._ncol]), _nlines),
                                _dtypes[idx],
                            )
                    if _get_index:
                        _index += sd[idcol :: self._ncol]
                    del sd

                if _get_dtypes:
                    self.meta["dtypes"] = [_dtypes_reversed[item] for item in _dtypes]
                if _get_index:
                    func = self.meta["dtypes"][idcol]
                    self.index = [func(item.decode()) for item in _index]

    def _parse_meta(
        self,
        header: bool,
    ):
        """_summary_"""

        self.data.seek(0)

        while True:
            self._nrow -= 1
            cur_pos = self.data.tell()
            line = self.data.readline().decode("utf-8-sig")

            if line.startswith("#"):
                t = line.strip().split("=")
                if len(t) == 1:
                    lst = t[0].split(",")
                    _entry = lst[0].strip().replace("#", "").lower()
                    _val = [item.strip() for item in lst[1:]]
                    self.meta[_entry] = _val
                else:
                    key, item = t
                    self.meta[key.strip().replace("#", "").lower()] = item.strip()
                continue

            if not header:
                self.columns = None
                self._ncol = len(_pat.split(line.encode("utf-8-sig")))
                self.data.seek(cur_pos)
                self._nrow += 1
                break

            self.columns = [item.strip() for item in line.split(",")]
            self._ncol = len(self.columns)
            break

        self.data.skip = self.data.tell()
        self.meta["ncol"] = self._ncol
        self.meta["nrow"] = self._nrow

    def read(
        self,
        large: bool = False,
    ):
        """_summary_"""

        if large:
            return TableLazy(
                data=self.data,
                index=self.index,
                columns=self.columns,
                **self.meta,
            )

        return Table(
            data=self.data,
            index=self.index,
            columns=self.columns,
            **self.meta,
        )

    def read_exp(self):
        """_summary_"""

        return ExposureTable(
            data=self.data,
            index=self.index,
            columns=self.columns,
            **self.meta,
        )


## Structs
class Grid(
    _BaseIO,
    _BaseStruct,
):
    def __init__(
        self,
        band: gdal.Band,
        chunk: tuple = None,
        mode: str = "r",
    ):
        """_summary_"""

        _BaseIO.__init__(self, mode=mode)

        self.src = band
        self._x = band.XSize
        self._y = band.YSize
        self._l = 0
        self._u = 0
        self.nodata = band.GetNoDataValue()
        self.dtype = band.DataType
        self.dtype_name = gdal.GetDataTypeName(self.dtype)
        self.dtype_size = gdal.GetDataTypeSize(self.dtype)

        self._last_chunk = None

        if chunk is None:
            self._chunk = self.shape
        elif len(chunk) == 2:
            self._chunk = chunk
        else:
            ValueError("")

        self._recreate_windows()

    def __iter__(self):
        self.flush()
        self._reset_chunking()
        return self

    def __next__(self):
        if self._u > self._y:
            self.flush()
            raise StopIteration

        w = min(self._chunk[0], self._x - self._l)
        h = min(self._chunk[1], self._y - self._u)

        window = (
            self._l,
            self._u,
            w,
            h,
        )
        chunk = self[window]

        self._l += self._chunk[0]
        if self._l > self._x:
            self._l = 0
            self._u += self._chunk[1]

        return window, chunk

        # for l, u in self._windows:
        #     s = time.time()

        #     if self._last_chunk is not None:
        #         self._last_chunk = None

        #     w = min(self._chunk[0], self._x - l)
        #     h = min(self._chunk[1], self._y - u)

        #     chunk = self[l, u, w, h]
        #     self._last_chunk = chunk

        #     e = time.time() - s
        #     print(f"{e} seconds! (iter)")

        # return (l, u, w, h), chunk

    def __getitem__(
        self,
        window: tuple,
    ):
        chunk = self.src.ReadAsArray(*window)
        return chunk

    def _recreate_windows(self):
        self._windows = product(
            range(0, self._x, self._chunk[0]),
            range(0, self._y, self._chunk[1]),
        )

    def _reset_chunking(self):
        self._l = 0
        self._u = 0

    def close(self):
        _BaseIO.close(self)
        self.src = None
        gc.collect()

    def flush(self):
        if self.src is not None:
            self.src.FlushCache()

    @property
    def chunking(self):
        return self._chunk

    @property
    def shape(self):
        return self._x, self._y

    def get_metadata_item(
        self,
        entry: str,
    ):
        """_summary_"""

        return self.src.GetMetadataItem(entry)

    def set_chunking(
        self,
        chunk: tuple,
    ):
        """_summary_"""

        self._chunk = chunk

    @_BaseIO._check_mode
    def write(
        self,
        data: array,
    ):
        """_summary_

        Parameters
        ----------
        data : array
            _description_
        """

        pass

    @_BaseIO._check_mode
    def write_chunk(
        self,
        chunk: array,
        upper_left: tuple | list,
    ):
        """_summary_

        Parameters
        ----------
        chunk : array
            _description_
        """

        self.src.WriteArray(chunk, *upper_left)


class GeomSource(_BaseIO, _BaseStruct):
    _type_map = {
        "int": ogr.OFTInteger64,
        "float": ogr.OFTReal,
        "str": ogr.OFTString,
    }

    def __new__(
        cls,
        file: str,
        mode: str = "r",
    ):
        """_summary_"""

        obj = object.__new__(cls)

        return obj

    def __init__(
        self,
        file: str,
        mode: str = "r",
    ):
        """Essentially an OGR DataSource Wrapper

        Parameters
        ----------
        file : str
            _description_
        driver : str, optional
            _description_, by default ""
        mode : str, optional
            _description_, by default "r"

        Returns
        -------
        object
            _description_

        Raises
        ------
        ValueError
            _description_
        DriverNotFoundError
            _description_
        OSError
            _description_
        OSError
            _description_
        """

        _BaseIO.__init__(self, file, mode)

        if not self.path.suffix in GEOM_DRIVER_MAP:
            raise DriverNotFoundError(f"")

        driver = GEOM_DRIVER_MAP[self.path.suffix]

        self._driver = ogr.GetDriverByName(driver)

        if self.path.exists():
            self.src = self._driver.Open(str(self.path), self._mode)
        else:
            if not self._mode:
                raise OSError("")
            self.src = self._driver.CreateDataSource(str(self.path))

        self.count = 0
        self._cur_index = 0

        self.layer = self.src.GetLayer()
        if self.layer is not None:
            self.count = self.layer.GetFeatureCount()

    def __iter__(self):
        self.layer.ResetReading()
        self._cur_index = 0
        return self

    def __next__(self):
        if self._cur_index < self.count:
            r = self.layer.GetNextFeature()
            self._cur_index += 1
            return r
        else:
            raise StopIteration

    def __getitem__(self, fid):
        return self.layer.GetFeature(fid)

    def __reduce__(self):
        return self.__class__, (
            self.path,
            self._mode_str,
        )

    def close(self):
        _BaseIO.close(self)

        self.layer = None
        self.src = None
        self._driver = None

        gc.collect()

    # @property
    # def count(self):
    #     return self.layer.GetFeatureCount()

    def flush(self):
        if self.src is not None:
            self.src.FlushCache()

    def reopen(self):
        """_summary_"""

        if not self._closed:
            return self
        obj = GeomSource.__new__(GeomSource, self.path)
        obj.__init__(self.path)
        return obj

    @property
    @_BaseIO._check_state
    def bounds(self):
        """_summary_"""

        return self.layer.GetExtent()

    @_BaseIO._check_mode
    @_BaseIO._check_state
    def add_feature(
        self,
        ft: ogr.Feature,
    ):
        self.layer.CreateFeature(ft)

    @_BaseIO._check_mode
    @_BaseIO._check_state
    def add_feature_from_defn(
        self,
        geom: ogr.Geometry,
        in_ft: ogr.Feature,
        out_ft: ogr.Feature,
    ):
        out_ft.SetGeometry(geom)

        for n in range(in_ft.GetFieldCount()):
            out_ft.SetField(in_ft.GetFieldDefnRef(n).GetName(), in_ft.GetField(n))

        self.layer.CreateFeature(out_ft)

    @_BaseIO._check_mode
    @_BaseIO._check_state
    def create_field(
        self,
        name: str,
        type: object,
    ):
        """_summary_

        Parameters
        ----------
        name : str
            _description_
        type : _type_
            _description_
        """

        self.layer.CreateField(
            ogr.FieldDefn(
                name,
                GeomSource._type_map[type],
            )
        )

    @_BaseIO._check_mode
    @_BaseIO._check_state
    def create_fields(
        self,
        fmap: dict,
    ):
        """_summary_

        Parameters
        ----------
        name : str
            _description_
        type : _type_
            _description_
        """

        self.layer.CreateFields(
            [
                ogr.FieldDefn(key, GeomSource._type_map[item])
                for key, item in fmap.items()
            ]
        )

    @_BaseIO._check_mode
    @_BaseIO._check_state
    def create_layer(
        self,
        srs: osr.SpatialReference,
        geom_type: int,
    ):
        """_summary_

        Parameters
        ----------
        srs : osr.SpatialReference
            _description_
        """

        self.layer = self.src.CreateLayer(self.path.stem, srs, geom_type)

    @_BaseIO._check_mode
    @_BaseIO._check_state
    def create_layer_from_copy(
        self,
        layer: ogr.Layer,
        overwrite: bool = True,
    ):
        """_Summary_

        Parameters
        ----------
        layer : ogr.Layer
            _description_
        """

        _ow = {
            True: "YES",
            False: "NO",
        }

        self.layer = self.src.CopyLayer(
            layer, self.path.stem, [f"OVERWRITE={_ow[overwrite]}"]
        )

    def get_bbox(self):
        """_summary_"""

        return self.layer.GetExtent()

    def get_layer(self, l_id):
        pass

    @_BaseIO._check_state
    def get_srs(self):
        """_Summary_"""

        return self.layer.GetSpatialRef()

    @_BaseIO._check_mode
    @_BaseIO._check_state
    def set_layer_from_defn(
        self,
        ref: ogr.FeatureDefn,
    ):
        """_summary_

        Parameters
        ----------
        ref : ogr.FeatureDefn
            _description_
        """

        for n in range(ref.GetFieldCount()):
            self.layer.CreateField(ref.GetFieldDefn(n))


class GridSource(_BaseIO, _BaseStruct):
    _type_map = {
        "float": gdal.GFT_Real,
        "int": gdal.GDT_Int16,
        "str": gdal.GFT_String,
    }

    def __new__(
        cls,
        file: str,
        chunk: tuple = None,
        subset: str = None,
        var_as_band: bool = False,
        mode: str = "r",
    ):
        """_summary_"""

        obj = object.__new__(cls)

        return obj

    def __init__(
        self,
        file: str,
        chunk: tuple = None,
        subset: str = None,
        var_as_band: bool = False,
        mode: str = "r",
    ):
        """Essentially a GDAL Dataset Wrapper

        Parameters
        ----------
        file : str
            _description_
        chunk : tuple, optional
            _description_, by default None
        subset : str, optional
            _description_, by default None
        var_as_band : bool, optional
            _description_, by default False
        mode : str, optional
            _description_, by default "r"

        Raises
        ------
        DriverNotFoundError
            _description_
        """

        _open_options = []

        _BaseStruct.__init__(self)
        self.update_kwargs(
            subset=subset,
            var_as_band=var_as_band,
        )

        _BaseIO.__init__(self, file, mode)

        if not self.path.suffix in GRID_DRIVER_MAP:
            raise DriverNotFoundError("")

        driver = GRID_DRIVER_MAP[self.path.suffix]

        if not subset:
            subset = None
        self.subset = subset

        if subset is not None and not var_as_band:
            self._path = f"{driver.upper()}:" + f'"{file}"' + f":{subset}"

        if var_as_band:
            _open_options.append("VARIABLES_AS_BANDS=YES")
        self._var_as_band = var_as_band

        self._driver = gdal.GetDriverByName(driver)

        self.src = None
        self._chunk = None
        self._dtype = None
        self.subset_dict = None
        self.count = 0
        self._cur_index = 1

        if not self._mode:
            self.src = gdal.OpenEx(str(self._path), open_options=_open_options)
            self.count = self.src.RasterCount

            if chunk is None:
                self._chunk = self.shape
            elif len(chunk) == 2:
                self._chunk = chunk
            else:
                ValueError("")

            if self.count == 0:
                self.subset_dict = _read_gridsrouce_layers(
                    self.src,
                )

    def __iter__(self):
        self._cur_index = 1
        return self

    def __next__(self):
        if self._cur_index < self.count + 1:
            r = self[self._cur_index]
            self._cur_index += 1
            return r
        else:
            raise StopIteration

    def __getitem__(
        self,
        oid: int,
    ):
        return Grid(
            self.src.GetRasterBand(oid),
            chunk=self._chunk,
            mode=self._mode_str,
        )

    def __reduce__(self):
        return self.__class__, (
            self.path,
            self._chunk,
            self.subset,
            self._var_as_band,
            self._mode_str,
        )

    def close(self):
        _BaseIO.close(self)

        self.src = None
        self._driver = None

        gc.collect()

    def flush(self):
        if self.src is not None:
            self.src.FlushCache()

    def reopen(self):
        """_summary_"""

        if not self._closed:
            return self
        obj = GridSource.__new__(
            GridSource,
            self.path,
            self._chunk,
            self.subset,
            self._var_as_band,
        )
        obj.__init__(self.path, self._chunk, self.subset, self._var_as_band)
        return obj

    @property
<<<<<<< HEAD
=======
    @_BaseIO._check_state
    def bounds(self):
        """_summary_"""

        _gtf = self.src.GetGeoTransform()
        return (
            _gtf[0],
            _gtf[0] + _gtf[1] * self.src.RasterXSize,
            _gtf[3] + _gtf[5] * self.src.RasterYSize,
            _gtf[3],
        )

    @_BaseIO._check_mode
>>>>>>> 44b55f7a
    @_BaseIO._check_state
    def dtype(self):
        if not self._dtype:
            _b = self[1]
            self._dtype = _b.dtype
            del _b
        return self._dtype

    @property
    @_BaseIO._check_state
    def shape(self):
        return (
            self.src.RasterXSize,
            self.src.RasterYSize,
        )

    @_BaseIO._check_mode
    @_BaseIO._check_state
    def create(
        self,
        shape: tuple,
        nb: int,
        type: int,
        options: list = [],
    ):
        """_summary_"""

        self.src = self._driver.Create(
            str(self.path),
            *shape,
            nb,
            type,
            options=options,
        )

        self.count = nb

    @_BaseIO._check_mode
    @_BaseIO._check_state
    def create_band(
        self,
    ):
        """_summary_"""

        self.src.AddBand()
        self.count += 1

    @_BaseIO._check_state
    def deter_band_names(
        self,
    ):
        """_summary_"""

        _names = []
        for n in range(self.count):
            name = self.get_band_name(n + 1)
            if not name:
                _names.append(f"Band{n+1}")
                continue
            _names.append(name)

        return _names

    @_BaseIO._check_state
    def get_band_name(self, n: int):
        """_summary_"""

        _desc = self[n].src.GetDescription()
        _meta = self[n].src.GetMetadata()

        if _desc:
            return _desc

        _var_meta = [item for item in _meta if "VARNAME" in item]

        if _var_meta:
            return _meta[_var_meta[0]]

        return ""

    def get_band_names(
        self,
    ):
        """_summary_"""

        _names = []
        for n in range(self.count):
            _names.append(self.get_band_name(n + 1))

        return _names

    @_BaseIO._check_state
    def get_bbox(self):
        """_summary_"""

        gtf = self.src.GetGeoTransform()
        bbox = (
            gtf[0],
            gtf[0] + gtf[1] * self.src.RasterXSize,
            gtf[3] + gtf[5] * self.src.RasterYSize,
            gtf[3],
        )
        gtf = None

        return bbox

    @_BaseIO._check_state
    def get_geotransform(self):
        return self.src.GetGeoTransform()

    @_BaseIO._check_state
    def get_srs(self):
        """_summary_"""

        return self.src.GetSpatialRef()

    @_BaseIO._check_mode
    def set_geotransform(self, affine: tuple):
        self.src.SetGeoTransform(affine)

    @_BaseIO._check_mode
    @_BaseIO._check_state
    def set_srs(
        self,
        srs: osr.SpatialReference,
    ):
        self.src.SetSpatialRef(srs)

    @_BaseIO._check_mode
    @_BaseIO._check_state
    def write_array(
        self,
        array: "array",
        band: int,
    ):
        """_summary_"""

        pass


class _Table(_BaseStruct, metaclass=ABCMeta):
    def __init__(
        self,
        index: tuple = None,
        columns: tuple = None,
        **kwargs,
    ) -> object:
        """_summary_"""

        # Declarations
        self.dtypes = ()
        self.meta = kwargs
        self.index_col = -1

        if "index_col" in self.meta:
            self.index_col = self.meta["index_col"]

        index_int = list(range(kwargs["nrow"]))

        if "index_int" in kwargs:
            index_int = kwargs.pop("index_int")

        # Create body of struct
        if "dtypes" in kwargs:
            self.dtypes = kwargs.pop("dtypes")

        if columns is None:
            columns = [f"col_{num}" for num in range(kwargs["ncol"])]
        self._columns = dict(zip(columns, range(kwargs["ncol"])))

        if index is None:
            index = tuple(range(kwargs["nrow"]))
        self._index = dict(zip(index, index_int))

    def __del__(self):
        data = None

    def __len__(self):
        return self.meta["nrow"]

    @abstractmethod
    def __getitem__(self):
        pass

    # @abstractmethod
    # def __iter__(self):
    #     pass

    # @abstractmethod
    # def __next__(self):
    #     pass

    @property
    def columns(self):
        return tuple(self._columns.keys())

    @property
    def index(self):
        return tuple(self._index.keys())

    @property
    def shape(self):
        return (
            self.meta["nrow"],
            self.meta["ncol"],
        )


class Table(_Table):
    def __init__(
        self,
        data: BufferHandler or dict,
        index: str or tuple = None,
        columns: list = None,
        **kwargs,
    ) -> object:
        """_summary_

        Parameters
        ----------
        file : str
            _description_

        Returns
        -------
        object
            _description_
        """

        if isinstance(data, BufferHandler):
            self._build_from_stream(
                data,
                columns,
                kwargs,
            )

        elif isinstance(data, ndarray):
            self.data = data

        elif isinstance(data, list):
            self._build_from_list(data)

        _Table.__init__(
            self,
            index,
            columns,
            **kwargs,
        )

    def __iter__(self):
        pass

    def __next__(self):
        pass

    def __getitem__(self, keys):
        """_summary_"""

        keys = list(keys)

        if keys[0] != slice(None):
            keys[0] = self._index[keys[0]]

        if keys[1] != slice(None):
            keys[1] = self._columns[keys[1]]

        return self.data[keys[0], keys[1]]

    def __setitem__(self, key, value):
        self.data[key] = value

    def __eq__(self):
        pass

    def __str__(self):
        if len(self.columns) > 6:
            return self._small_repr()
        else:
            return self._big_repr()

    def _big_repr(self):
        repr = ""
        repr += ", ".join([f"{item:6s}" for item in self.columns]) + "\n"
        m = zip(*[row[0:3] for row in self.data])
        for item in m:
            repr += ", ".join([f"{str(val):6s}" for val in item]) + "\n"
        repr += f"{'...':6s}, ...\n"
        return repr

    def _small_repr(self):
        repr = ""
        return repr

    def _build_from_stream(
        self,
        data: BufferHandler,
        columns: list,
        kwargs,
    ):
        """_summary_"""

        dtypes = kwargs["dtypes"]
        ncol = kwargs["ncol"]
        nrow = kwargs["nrow"]
        index_col = kwargs["index_col"]
        with data as h:
            _d = _pat_multi.split(h.read().strip())

        _f = []
        cols = list(range(ncol))

        if kwargs["index_name"] is not None:
            columns.remove(kwargs["index_name"])
            kwargs["ncol"] -= 1

        if index_col >= 0 and index_col in cols:
            cols.remove(index_col)

        for c in cols:
            _f.append([dtypes[c](item) for item in replace_empty(_d[c::ncol])])

        self.data = column_stack((*_f,))

    def _build_from_dict(
        self,
        data: dict,
    ):
        pass

    def _build_from_list(
        self,
        data: list,
    ):
        """_summary_"""

        self.data = array(data, dtype=object)

    def mean():
        """_summary_"""

        pass

    def max():
        """_summary_"""

        pass

    def upscale(
        self,
        delta: float,
        inplace: bool = False,
    ):
        """_summary_

        Parameters
        ----------
        delta : float
            _description_
        inplace : bool, optional
            _description_, by default True

        """

        meta = self.meta.copy()

        _rnd = abs(floor(log10(delta)))

        _x = tuple(
            arange(min(self.index), max(self.index) + delta / 2, delta).round(_rnd)
        )
        _x = list(set(_x + self.index))
        _x.sort()

        _f = []

        for c in self.columns:
            _f.append(interp(_x, self.index, self[:, c]).tolist())

        data = column_stack(_f)

        meta.update(
            {
                "ncol": self.meta["ncol"],
                "nrow": len(data),
            }
        )

        if inplace:
            self.__init__(
                data=data,
                index=_x,
                columns=self.columns,
                **meta,
            )
            return None

        return Table(
            data=data,
            index=_x,
            columns=list(self.columns),
            **meta,
        )


class TableLazy(_Table):
    def __init__(
        self,
        data: BufferHandler,
        index: str or tuple = None,
        columns: list = None,
        **kwargs,
    ) -> object:
        """_summary_

        Parameters
        ----------
        file : str
            _description_

        Returns
        -------
        object
            _description_
        """

        self.data = data

        # Get internal indexing
        index_int = [None] * kwargs["nrow"]
        _c = 0

        with self.data as h:
            while True:
                index_int[_c] = h.tell()
                _c += 1
                if not h.readline() or _c == kwargs["nrow"]:
                    break

        kwargs["index_int"] = index_int
        del index_int

        _Table.__init__(
            self,
            index,
            columns,
            **kwargs,
        )

    def __iter__(self):
        pass

    def __next__(self):
        pass

    def __getitem__(
        self,
        oid: "ANY",
    ):
        """_summary_"""

        try:
            idx = self._index[oid]
        except Exception:
            return None

        self.data.seek(idx)

        return self.data.readline().strip()

    def _build_lazy(self):
        pass

    def get(
        self,
        oid: str,
    ):
        """_summary_"""

        return self.__getitem__(oid)

    def set_index(
        self,
        key: str,
    ):
        """_summary_"""

        if not key in self.headers:
            raise ValueError("")

        if key == self.index_col:
            return

        idx = self.header_index[key]
        new_index = [None] * self.handler.size

        with self.handler as h:
            c = 0

            for _nlines, sd in _text_chunk_gen(h):
                new_index[c:_nlines] = [
                    *map(
                        self.dtypes[idx],
                        [item.decode() for item in sd[idx :: self._ncol]],
                    )
                ]
                c += _nlines
            del sd
        self.data = dict(zip(new_index, self.data.values()))


class ExposureTable(TableLazy):
    def __init__(
        self,
        data: BufferHandler,
        index: str or tuple = None,
        columns: list = None,
        **kwargs,
    ):
        """A Table structure specifically catering to the exposure database

        Parameters
        ----------
        data : BufferHandler
            _description_
        index : strortuple, optional
            _description_, by default None
        columns : list, optional
            _description_, by default None
        """

        TableLazy.__init__(
            self,
            data,
            index,
            columns,
            **kwargs,
        )

        _dc_cols = ["Damage Function:", "Max Potential Damage"]

        for req in _dc_cols:
            req_s = req.strip(":").lower().replace(" ", "_")
            self.__setattr__(
                req_s,
                dict(
                    [
                        (item.split(":")[1].strip(), self._columns[item])
                        for item in self.columns
                        if item.startswith(req)
                    ]
                ),
            )

        self._blueprint_columns = (
            ["Inundation Depth", "Reduction Factor"]
            + [f"Damage: {item}" for item in self.damage_function.keys()]
            + ["Total Damage"]
        )

        self._dat_len = len(self._blueprint_columns)

    def create_specific_columns(self, name: str):
        """_summary_"""

        _out = []
        if name:
            name = f"({name})"
        for bp in self._blueprint_columns:
            # _parts = bp.split(":")

            # if len(_parts) == 1:
            #     bp += f" {name}"
            #     _out.append(bp)
            #     continue

            bp += f" {name}"
            _out.append(bp.strip())

        return _out

    def create_all_columns(
        self,
        names: list,
        extra: list = None,
    ):
        """_summary_"""

        cols = []
        for n in names:
            cols += self.create_specific_columns(n)

        if extra is not None:
            cols += extra

        return cols

    def gen_dat_dtypes(self):
        """_summary_"""

        return ",".join(["float"] * self._dat_len).encode()


## Open
def open_csv(
    file: str,
    sep: str = ",",
    header: bool = True,
    index: str = None,
    large: bool = False,
) -> object:
    """_summary_

    Parameters
    ----------
    file : str
        _description_

    Returns
    -------
    object
        _description_
    """

    _handler = BufferHandler(file)

    parser = CSVParser(
        _handler,
        header,
        index,
    )

    return parser.read(
        large=large,
    )


def open_exp(
    file: str,
    header: bool = True,
    index: str = None,
):
    """_summary_"""

    _handler = BufferHandler(file)

    parser = CSVParser(
        _handler,
        header,
        index,
    )

    return parser.read_exp()


def open_geom(
    file: str,
    mode: str = "r",
):
    """_summary_"""

    return GeomSource(
        file,
        mode,
    )


def open_grid(
    file: str,
    chunk: tuple = None,
    subset: str = None,
    var_as_band: bool = False,
    mode: str = "r",
):
    """_summary_"""

    return GridSource(
        file,
        chunk,
        subset,
        var_as_band,
        mode,
    )<|MERGE_RESOLUTION|>--- conflicted
+++ resolved
@@ -1111,8 +1111,44 @@
         return obj
 
     @property
-<<<<<<< HEAD
-=======
+    @_BaseIO._check_state
+    def dtype(self):
+        if not self._dtype:
+            _b = self[1]
+            self._dtype = _b.dtype
+            del _b
+        return self._dtype
+
+    @property
+    @_BaseIO._check_state
+    def shape(self):
+        return (
+            self.src.RasterXSize,
+            self.src.RasterYSize,
+        )
+
+    @_BaseIO._check_mode
+    @_BaseIO._check_state
+    def create(
+        self,
+        shape: tuple,
+        nb: int,
+        type: int,
+        options: list = [],
+    ):
+        """_summary_"""
+
+        self.src = self._driver.Create(
+            str(self.path),
+            *shape,
+            nb,
+            type,
+            options=options,
+        )
+
+        self.count = nb
+
+    @property
     @_BaseIO._check_state
     def bounds(self):
         """_summary_"""
@@ -1124,45 +1160,6 @@
             _gtf[3] + _gtf[5] * self.src.RasterYSize,
             _gtf[3],
         )
-
-    @_BaseIO._check_mode
->>>>>>> 44b55f7a
-    @_BaseIO._check_state
-    def dtype(self):
-        if not self._dtype:
-            _b = self[1]
-            self._dtype = _b.dtype
-            del _b
-        return self._dtype
-
-    @property
-    @_BaseIO._check_state
-    def shape(self):
-        return (
-            self.src.RasterXSize,
-            self.src.RasterYSize,
-        )
-
-    @_BaseIO._check_mode
-    @_BaseIO._check_state
-    def create(
-        self,
-        shape: tuple,
-        nb: int,
-        type: int,
-        options: list = [],
-    ):
-        """_summary_"""
-
-        self.src = self._driver.Create(
-            str(self.path),
-            *shape,
-            nb,
-            type,
-            options=options,
-        )
-
-        self.count = nb
 
     @_BaseIO._check_mode
     @_BaseIO._check_state
