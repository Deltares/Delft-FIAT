from delft_fiat.error import DriverNotFoundError
from delft_fiat.util import (
    Path,
    deter_type,
    replace_empty,
    _GeomDriverTable,
    _GridDriverTable,
    _dtypes_reversed,
    _text_chunk_gen,
)

import atexit
import gc
import os
import regex
import weakref
from abc import ABCMeta, abstractmethod
from io import BufferedReader, FileIO, TextIOWrapper
from math import nan, floor, log10
from numpy import arange, cumsum, interp
from osgeo import gdal, ogr
from osgeo import osr

_IOS = weakref.WeakValueDictionary()
_IOS_COUNT = 1


def _add_ios_ref(wref):
    global _IOS_COUNT
    _IOS_COUNT += 1
    pass


def _DESTRUCT():
    items = list(_IOS.items())
    for _, item in items:
        item.close()
        del item


atexit.register(_DESTRUCT)


## Base
class _BaseIO(metaclass=ABCMeta):
    _mode_map = {
        "r": 0,
        "w": 1,
    }

    def __init__(
        self,
        file: str,
        mode: str = "r",
    ):
        """_summary_"""

        if not mode in _BaseIO._mode_map:
            raise ValueError("")

        self.path = Path(file)

        self._closed = False
        self._mode = _BaseIO._mode_map[mode]

    def __del__(self):
        if not self._closed:
            self.close()

    def __enter__(self):
        return self

    def __exit__(self, exc_type, exc_val, exc_tb):
        self.close()
        return False

    def _check_mode(m):
        def _inner(self, *args, **kwargs):
            if not self._mode:
                raise ValueError("Invalid operation on a read-only file")
            _result = m(self, *args, **kwargs)

            return _result

        return _inner

    def _check_state(m):
        def _inner(self, *args, **kwargs):
            if self.closed:
                raise ValueError("Invalid operation on a closed file")
            _result = m(self, *args, **kwargs)

            return _result

        return _inner

    def close(self):
        self.flush()
        self._closed = True
        gc.collect()

    @property
    def closed(self):
        return self._closed

    @abstractmethod
    def flush(self):
        pass


class _BaseHandler(metaclass=ABCMeta):
    def __init__(
        self,
        file: str,
    ) -> "_BaseHandler":
        """_summary_"""

        self.path = Path(file)

        self.skip = 0
        self.size = sum(1 for _ in self)

        self.seek(self.skip)

    def __del__(self):
        self.flush()
        self.close()

    @abstractmethod
    def __repr__(self):
        pass

    def __enter__(self):
        return super().__enter__()

    def __exit__(self, exc_type, exc_val, exc_tb):
        self.flush()
        self.seek(self.skip)
        return False

    def read_line_once(self):
        line = self.readline()
        self._skip += len(line)
        self.flush()
        return line


class _BaseStruct(metaclass=ABCMeta):
    """A struct container"""

    @abstractmethod
    def __del__(self):
        pass

    def __repr__(self):
        return f"<{self.__class__.__name__} object at {id(self):#018x}>"


## Handlers
class BufferHandler(_BaseHandler, BufferedReader):
    def __init__(self, file: str) -> "BufferHandler":
        """_summary_

        Parameters
        ----------
        file : str
            _description_

        Returns
        -------
        BufferHandler
            _description_
        """

        BufferedReader.__init__(self, FileIO(file))
        _BaseHandler.__init__(self, file)

    def __repr__(self):
        return f"<io.{self.__class__.__name__} file='{self.path}' encoding=''>"


class TextHandler(_BaseHandler, TextIOWrapper):
    def __init__(
        self,
        file: str,
    ) -> "TextHandler":
        """_summary_

        Parameters
        ----------
        file : str
            _description_

        Returns
        -------
        TextHandler
            _description_
        """

        TextIOWrapper.__init__(self, FileIO(file))
        _BaseHandler.__init__()

    def __repr__(self):
        return f"<io.{self.__class__.__name__} file='{self.path}'>"


## Parsing
def _Parse_CSV(
    obj,
):
    """_summary_"""

    meta = {}
    _meta = {}
    hdrs = []

    obj.handler.seek(0)

    while True:
        cur_pos = obj.handler.tell()
        line = obj.handler.readline().decode("utf-8-sig")
        if line.startswith("#"):
            t = line.strip().split("=")
            if len(t) == 1:
                lst = t[0].split(",")
                _entry = lst[0].strip().replace("#", "").lower()
                _val = [item.strip() for item in lst[1:]]
                meta[_entry] = _val
                setattr(obj, _entry, tuple(_val))
            else:
                key, item = t
                meta[key.strip().replace("#", "").lower()] = item.strip()
            continue
        if not obj._header:
            _ncol = len(obj.re.split(line.encode("utf-8-sig")))
            hdrs = [f"col_{n}" for n in range(_ncol)]
            obj.handler.seek(cur_pos)
            break
        hdrs = [item.strip() for item in line.split(",")]
        break

    obj.handler.skip = obj.handler.tell()
    _ncol = len(hdrs)
    obj._ncol = _ncol

    if not "dtypes" in meta:
        _new = [0] * _ncol
        with obj.handler as _h:
            for _nlines, sd in _text_chunk_gen(_h, obj.re_m):
                for idx in range(_ncol):
                    _new[idx] = max(
                        deter_type(b"\n".join(sd[idx::_ncol]), _nlines),
                        _new[idx],
                    )

            del sd
            meta["dtypes"] = [_dtypes_reversed[n] for n in _new]
            setattr(obj, "dtypes", tuple(meta["dtypes"]))

    obj._meta = _meta
    obj.meta = meta
    obj.headers = hdrs


## Structs
class _CSV(_BaseStruct, metaclass=ABCMeta):
    def __init__(
        self,
        file: str,
        header: bool = True,
    ):
        """_summary_"""

        self._header = header
        self.re = regex.compile(rb'"[^"]*"(*SKIP)(*FAIL)|,')
        self.re_m = regex.compile(rb'"[^"]*"(*SKIP)(*FAIL)|,|\r\n')

        self.handler = BufferHandler(file)
        # Create body of struct
        _Parse_CSV(
            self,
        )

        self.index_col = self.headers[0]
        self.header_index = dict(zip(self.headers, range(len(self.headers))))

    def __del__(self):
        self.handler = None

    def __getitem__(self):
        pass

    def __iter__(self):
        pass


class CSVLarge(_CSV):
    def __init__(
        self,
        file: str,
        header: bool = True,
    ) -> object:
        """_summary_

        Parameters
        ----------
        file : str
            _description_

        Returns
        -------
        object
            _description_
        """

        _CSV.__init__(self, file, header)

        index = [None] * self.handler.size
        lines = [None] * self.handler.size
        lines[0] = self.handler.skip

        with self.handler as h:
            c = 0
            while True:
                line = h.readline().strip()
                if not line:
                    break
                z = self.re.split(line)[0]
                index[c] = self.dtypes[0](z.decode())
                lines[c + 1] = len(line) + 2
                c += 1

        self.data = dict(zip(index, cumsum(lines)))

        del lines
        del index

    def __iter__(self):
        pass

    def __next__(self):
        pass

    def __getitem__(
        self,
        oid: "ANY",
    ):
        """_summary_"""

        try:
            idx = self.data[oid]
        except Exception:
            return None
        self.handler.seek(idx)

        return replace_empty(self.re.split(self.handler.readline().strip()))

    def get(
        self,
        oid: str,
    ):
        """_summary_"""

        return self.__getitem__(oid)

    def set_index(
        self,
        key: str,
    ):
        """_summary_"""

        if not key in self.headers:
            raise ValueError("")

        if key == self.index_col:
            return

        idx = self.header_index[key]
        new_index = [None] * self.handler.size

        with self.handler as h:
            c = 0

            for _nlines, sd in _text_chunk_gen(h, self.re_m):
                new_index[c:_nlines] = [
                    *map(
                        self.dtypes[idx],
                        [item.decode() for item in sd[idx :: self._ncol]],
                    )
                ]
                c += _nlines
            del sd
        self.data = dict(zip(new_index, self.data.values()))


class CSVSmall(_CSV):
    def __init__(
        self,
        file: str,
        header: bool = True,
    ) -> object:
        """_summary_

        Parameters
        ----------
        file : str
            _description_

        Returns
        -------
        object
            _description_
        """

        _CSV.__init__(self, file, header)

        with self.handler as h:
            b = [replace_empty(self.re.split(line.strip())) for line in h.readlines()]

        self.handler = None

        self.data = dict(
            zip(
                self.headers,
                [tuple(map(x, y)) for x, y in zip(self.dtypes, zip(*b))],
            )
        )

    def __iter__(self):
        pass

    def next(self):
        pass

    def __getitem__(self, key):
        return self.data[key]

    def __setitem__(self, key, value):
        self.data[key] = value

    def __eq__(self):
        pass

    def __repr__(self):
        if len(self.headers) > 6:
            return self._small_repr()
        else:
            return self._big_repr()

    def _big_repr(self):
        repr = ""
        repr += ", ".join([f"{item:6s}" for item in self.headers]) + "\n"
        m = zip(*[row[0:3] for row in [*self.data.values()]])
        for item in m:
            repr += ", ".join([f"{str(val):6s}" for val in item]) + "\n"
        repr += f"{'...':6s}, ...\n"
        return repr

    def _small_repr(self):
        repr = ""

        char_len = [len(h) for h in self.headers]

        repr += ", ".join([f"{item:6s}" for item in self.headers[0:3]]) + " ... "
        repr += ", ".join([f"{item:6s}" for item in self.headers[-3:]]) + "\n"

        m = zip(*[row[0:4] for row in [*self.data.values()]])
        for item in m:
            repr += (
                ", ".join(
                    [f"{str(val):{l}s}" for val, l in zip(item[0:3], char_len[0:3])]
                )
                + " ... "
            )
            repr += (
                ", ".join(
                    [f"{str(val):{l}s}" for val, l in zip(item[-3:], char_len[-3:])]
                )
                + "\n"
            )

        repr += "...\n"
        return repr

    def mean():
        pass

    def max():
        pass

    def upscale(
        self,
        delta: float,
        inplace: bool = True,
    ):
        """_summary_

        Parameters
        ----------
        delta : float
            _description_
        inplace : bool, optional
            _description_, by default True

        """

        _rnd = abs(floor(log10(delta)))

        _x = tuple(
            arange(
                min(self[self.index_col]), max(self[self.index_col]) + delta, delta
            ).round(_rnd)
        )

        _hdrs = self.headers.copy()
        _hdrs.remove(self.index_col)

        for c in _hdrs:
            self[c] = tuple(interp(_x, self[self.index_col], self[c]))

        self[self.index_col] = _x
        return None


class GeomSource(_BaseIO, _BaseStruct):
    def __new__(
        cls,
        file: str,
        driver: str = "",
        mode: str = "r",
    ):
        """_summary_"""

        obj = object.__new__(cls)
        obj.__init__(file, driver, mode)

        return obj

    def __init__(
        self,
        file: str,
        driver: str = "",
        mode: str = "r",
    ) -> object:
        """Essentially an OGR DataSource Wrapper

        Parameters
        ----------
        file : str
            _description_
        driver : str, optional
            _description_, by default ""
        mode : str, optional
            _description_, by default "r"

        Returns
        -------
        object
            _description_

        Raises
        ------
        ValueError
            _description_
        DriverNotFoundError
            _description_
        OSError
            _description_
        OSError
            _description_
        """

        _BaseIO.__init__(self, file, mode)

        if not driver and not self._mode:
            driver = _GeomDriverTable[self.path.suffix]

        if not driver in _GeomDriverTable.values():
            raise DriverNotFoundError("")

        if _GeomDriverTable[self.path.suffix] != driver:
            raise OSError(
                f"Path suffix ({self.path.suffix}) does not match driver ({driver})"
            )

        self._driver = ogr.GetDriverByName(driver)

        if self.path.exists():
            self.src = self._driver.Open(str(self.path), self._mode)
        else:
            if not self._mode:
                raise OSError("")
            self.src = self._driver.CreateDataSource(str(self.path))

        self.count = 0
        self._cur_index = 0

        self.layer = self.src.GetLayer()
        if self.layer is not None:
            self.count = self.layer.GetFeatureCount()

    def __iter__(self):
        self.layer.ResetReading()
        self._cur_index = 0
        return self

    def __next__(self):
        if self._cur_index < self.count:
            r = self.layer.GetNextFeature()
            self._cur_index += 1
            return r
        else:
            raise StopIteration

    def __getitem__(self, fid):
        return self.layer.GetFeature(fid)

    def close(self):
        _BaseIO.close(self)

        self.layer = None
        self.src = None
        self._driver = None

        gc.collect()

    def flush(self):
        self.src.FlushCache()

    def reopen(self):
        """_summary_"""

        if not self._closed:
            return self
        return GeomSource.__new__(GeomSource, self.path)

    @_BaseIO._check_mode
    @_BaseIO._check_state
    def add_feature(
        self,
        ft: ogr.Feature,
    ):
        self.layer.CreateFeature(ft)

    @_BaseIO._check_mode
    @_BaseIO._check_state
    def add_feature_from_defn(
        self,
        geom: ogr.Geometry,
        in_ft: ogr.Feature,
        out_ft: ogr.Feature,
    ):
        out_ft.SetGeometry(geom)

        for n in range(in_ft.GetFieldCount()):
            out_ft.SetField(in_ft.GetFieldDefnRef(n).GetName(), in_ft.GetField(n))

        self.layer.CreateFeature(out_ft)

    @_BaseIO._check_mode
    @_BaseIO._check_state
    def create_layer(
        self,
        srs: osr.SpatialReference,
        geom_type: int,
    ):
        """_summary_

        Parameters
        ----------
        srs : osr.SpatialReference
            _description_
        """

        self.layer = self.src.CreateLayer(self.path.stem, srs, geom_type)

    @_BaseIO._check_mode
    @_BaseIO._check_state
    def create_layer_from_copy(self, layer: ogr.Layer):
        """_Summary_

        Parameters
        ----------
        layer : ogr.Layer
            _description_
        """

        self.layer = self.src.CopyLayer(layer, self.path.stem, ["OVERWRITE=YES"])

    def get_bbox(self):
        """_summary_"""

        return self.layer.GetExtent()

    def get_layer(self, l_id):
        pass

    @_BaseIO._check_state
    def get_srs(self):
        """_Summary_"""

        return self.layer.GetSpatialRef()

    @_BaseIO._check_mode
    @_BaseIO._check_state
    def set_field(
        self,
        name: str,
        ogr_type,
    ):
        pass

    @_BaseIO._check_mode
    @_BaseIO._check_state
    def set_layer_from_defn(
        self,
        ref: ogr.FeatureDefn,
    ):
        for n in range(ref.GetFieldCount()):
            self.layer.CreateField(ref.GetFieldDefn(n))


class GridSource(_BaseIO, _BaseStruct):
    _type_map = {
        "float": gdal.GFT_Real,
        "int": gdal.GDT_Int16,
        "string": gdal.GFT_String,
    }

    def __new__(
        cls,
        file: str,
        driver: str = "",
        mode: str = "r",
    ):
        """_summary_"""

        obj = object.__new__(cls)
        obj.__init__(file, driver, mode)

        return obj

    def __init__(
        self,
        file: str,
        driver: str = "",
        mode: str = "r",
    ) -> object:
        """Essentially a GDAL Dataset Wrapper

        Parameters
        ----------
        file : str
            _description_

        Returns
        -------
        object
            _description_

        Raises
        ------
        DriverNotFoundError
            _description_
        """

        _BaseIO.__init__(self, file, mode)

        if not self.path.suffix in _GridDriverTable:
            raise DriverNotFoundError("")

        self._driver = gdal.GetDriverByName(driver)

        self.src = None
        self.count = 0
        self._cur_index = 1

        if not self._mode:
            self.src = gdal.Open(str(self.path))
            self.count = self.src.RasterCount

    def __iter__(self):
        self._cur_index = 1
        return self

    def __next__(self):
        if self._cur_index < self.count + 1:
            r = self.src.GetRasterBand(self._cur_index)
            self._cur_index += 1
            return r
        else:
            raise StopIteration

    def __getitem__(
        self,
        oid: int,
    ):
        return self.src.GetRasterBand(oid)

    def close(self):
        _BaseIO.close(self)

        self.src = None
        self._driver = None

        gc.collect()

    def flush(self):
        self.src.FlushCache()

    def reopen(self):
        """_summary_"""

        if not self._closed:
            return self
        return GridSource.__new__(GridSource, self.path)

    @_BaseIO._check_mode
    @_BaseIO._check_state
    def create_band(
        self,
    ):
        """_summary_"""

        self.src.AddBand()
        self.count += 1

    @_BaseIO._check_mode
    @_BaseIO._check_state
    def create_source(
        self,
        shape: tuple,
        nb: int,
        type: int,
        srs: osr.SpatialReference,
    ):
        """_summary_"""

        self.src = self._driver.Create(
            str(self.path), shape[0], shape[1], nb, GridSource._type_map[type]
        )

        self.src.SetSpatialRef(srs)
        self.count = nb

    @_BaseIO._check_state
    def get_bbox(self):
        """_summary_"""

        gtf = self.src.GetGeoTransform()
        bbox = (
            gtf[0],
            gtf[0] + gtf[1] * self.src.RasterXSize,
            gtf[3] + gtf[5] * self.src.RasterYSize,
            gtf[3],
        )
        gtf = None

        return bbox

    @_BaseIO._check_state
    def get_geotransform(self):
        return self.src.GetGeoTransform()

    @_BaseIO._check_state
    def get_srs(self):
        """_summary_"""

        return self.src.GetSpatialRef()

    @_BaseIO._check_mode
    def set_geotransform(self, affine: tuple):
        self.src.SetGeoTransform(affine)

    @_BaseIO._check_mode
    @_BaseIO._check_state
    def set_srs(
        self,
        srs: osr.SpatialReference,
    ):
        self.src.SetSpatialRef(srs)

    @_BaseIO._check_mode
    @_BaseIO._check_state
    def write_array(
        self,
        array: "array",
        band: int,
    ):
        """_summary_"""

        pass


## Open
def open_csv(
    file: str,
    large: bool = False,
) -> object:
    """_summary_

    Parameters
    ----------
    file : str
        _description_

    Returns
    -------
    object
        _description_
    """
<<<<<<< HEAD
    # TODO: If an Exposure CSV contains XY coordinates, save these as a GeomSource object
=======

    if large:
        return CSVLarge(file)

>>>>>>> 41754692
    size = 20 * 1024 * 1024
    if os.path.getsize(file) < size:
        return CSVSmall(file)
    else:
        return CSVLarge(file)


def open_geom(
    file: str,
    driver: str = "",
    mode: str = "r",
):
    """_summary_"""

    return GeomSource(file, driver, mode)


def open_grid(
    file: str,
    driver: str = "",
    mode: str = "r",
):
    """_summary_"""

    return GridSource(file, mode)<|MERGE_RESOLUTION|>--- conflicted
+++ resolved
@@ -909,14 +909,10 @@
     object
         _description_
     """
-<<<<<<< HEAD
     # TODO: If an Exposure CSV contains XY coordinates, save these as a GeomSource object
-=======
 
     if large:
         return CSVLarge(file)
-
->>>>>>> 41754692
     size = 20 * 1024 * 1024
     if os.path.getsize(file) < size:
         return CSVSmall(file)
