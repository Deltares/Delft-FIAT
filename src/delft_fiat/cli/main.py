--- conflicted
+++ resolved
@@ -36,17 +36,6 @@
 @click.version_option(__version__, message=f"Delft-FIAT {__version__}")
 @click.pass_context
 def main(ctx):
-<<<<<<< HEAD
-=======
-    """
-    Delft-FIAT: Delft Flood Impact Assessment Tool
-
-    Delft-FIAT is a tool to assess the impact of floods on the economy of a region.
-    It is developed by Deltares in Delft, The Netherlands.
-    """
-
-    # Create a dictionary to store objects that need to be passed between
->>>>>>> f2e761b2
     if ctx.obj is None:
         ctx.obj = {}
 
@@ -92,11 +81,10 @@
     <cfg>  Configurations file (toml) containing the settings for the FIAT model
     """
 
-<<<<<<< HEAD
-=======
     # Read and parse the settings file
->>>>>>> f2e761b2
     cfg = ConfigReader(cfg)
+
+    # Setup the logger
     logger = setup_default_log(
         "fiat",
         log_level=2 + quiet - verbose,
@@ -104,6 +92,8 @@
     )
     sys.stdout.write(fiat_start_str)
     logger.info(f"Delft-Fiat version: {__version__}")
+
+    # Run the main program
     obj = FIAT(cfg)
     obj.run()
 
