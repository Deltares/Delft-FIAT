"""Util for cli."""

import cProfile
import pstats
import sys
from pathlib import Path
from typing import Callable

<<<<<<< HEAD
from fiat.cfg import ConfigReader
from fiat.log import Log
=======
from fiat.log import Logger
>>>>>>> 0c608f60


def file_path_check(path):
    """Cli friendly version of path checking."""
    root = Path.cwd()
    path = Path(path)
    if not path.is_absolute():
        path = Path(root, path)
    if not (path.is_file() | path.is_dir()):
        raise FileNotFoundError(f"{str(path)} is not a valid path")
    return path


def run_log(
    func: Callable,
    logger: Logger,
    *args,
):
    """Cli friendly run for/ with logging exceptions."""
    try:
        out = func(*args)
    except BaseException:
        t, v, tb = sys.exc_info()
        msg = ",".join([str(item) for item in v.args])
        if t is KeyboardInterrupt:
            msg = "KeyboardInterrupt"
        logger.error(msg)
        # Exit with code 1
        sys.exit(1)
<<<<<<< HEAD


def run_profiler(
    func: Callable,
    profile: str,
    cfg: ConfigReader,
    logger: Log,
):
    """Run the profiler from cli."""
    logger.warning("Running profiler...")

    # Setup the profiler and run the function
    profiler = cProfile.Profile()
    profiler.enable()
    run_log(func, logger=logger)
    profiler.disable()

    # Save all the stats
    profile_out = cfg.get("output.path") / profile
    profiler.dump_stats(profile_out)
    logger.info(f"Saved profiling stats to: {profile_out}")

    # Save a human readable portion to a text file
    txt_out = cfg.get("output.path") / "profile.txt"
    with open(txt_out, "w") as _w:
        _w.write(f"Delft-FIAT profile ({cfg.filepath}):\n\n")
        stats = pstats.Stats(profiler, stream=_w)
        _ = stats.sort_stats("tottime").print_stats()
        logger.info(f"Saved profiling stats in human readable format: {txt_out}")
=======
    else:
        return out
>>>>>>> 0c608f60
<|MERGE_RESOLUTION|>--- conflicted
+++ resolved
@@ -6,12 +6,8 @@
 from pathlib import Path
 from typing import Callable
 
-<<<<<<< HEAD
 from fiat.cfg import ConfigReader
-from fiat.log import Log
-=======
 from fiat.log import Logger
->>>>>>> 0c608f60
 
 
 def file_path_check(path):
@@ -41,14 +37,15 @@
         logger.error(msg)
         # Exit with code 1
         sys.exit(1)
-<<<<<<< HEAD
+    else:
+        return out
 
 
 def run_profiler(
     func: Callable,
     profile: str,
     cfg: ConfigReader,
-    logger: Log,
+    logger: Logger,
 ):
     """Run the profiler from cli."""
     logger.warning("Running profiler...")
@@ -70,8 +67,4 @@
         _w.write(f"Delft-FIAT profile ({cfg.filepath}):\n\n")
         stats = pstats.Stats(profiler, stream=_w)
         _ = stats.sort_stats("tottime").print_stats()
-        logger.info(f"Saved profiling stats in human readable format: {txt_out}")
-=======
-    else:
-        return out
->>>>>>> 0c608f60
+        logger.info(f"Saved profiling stats in human readable format: {txt_out}")