--- conflicted
+++ resolved
@@ -1,12 +1,8 @@
 """The FIAT model workers."""
 
-<<<<<<< HEAD
 import os
-from math import floor, isnan
+from math import floor, isnan, nan
 from multiprocessing import Lock
-=======
-from math import floor, isnan, nan
->>>>>>> 4c0a0467
 from pathlib import Path
 
 from numpy import full, ravel, unravel_index, where
