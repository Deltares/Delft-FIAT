---
name: Build Documentation

on:
  push:
    branches: [master]
  pull_request:
    branches: [master]

jobs:
  docs:
    defaults:
      run:
        shell: bash -l {0}
    strategy:
      fail-fast: false
      matrix:
        os: ["ubuntu-latest" ] #, "macos-latest", "windows-latest"]
        python-version: ["3.11"] # fix tests to support older versions
        include:
        - os: ubuntu-latest
          label: linux-64
          prefix: /usr/share/miniconda3/envs/fiat_test

    name: ${{ matrix.label }}
    runs-on: ${{ matrix.os }}

    steps:
      - name: Checkout code
        uses: actions/checkout@v3

      - name: Generate env yaml
        run: |
          pip install tomli
          python make_env.py docs -p ${{ matrix.python-version }}.*

      - name: Load cache
        id: cache
        uses: actions/cache/restore@v3
        with:
          path: |
            /usr/share/miniconda3
            ~/pycache
          # the below two settings mean we'll alway srestore the cache
          # but the cache hit output can tell us if we have to update afterwards
          key: docs-${{ hashFiles('environment.yml')  }}
          restore-keys: |
            docs

      - name: Cache failed
        if: steps.cache.outputs.cache-matched-key == ''
        run: |
          echo "Failed to restore any cache. exiting..."
          exit 1

      - name: Update environment
<<<<<<< HEAD
        run: |
          mamba env update -f environment.yml
          pip install tomli-w
          pip install -e .

      - name: Create Testdata
        run: python .testdata/create_test_data.py

      - name: Generate API Reference
        run: |
          cd docs/
          python api.py
          quartodoc interlinks

      - name: Generate docs
        run: |
          cd docs/
          quarto render
          echo "DOC_VERSION=$(mamba run -n fiat_docs python -c 'from fiat.version import __version__ as v; print("dev" if "dev" in v else "v"+v.replace(".dev",""))')" >> $GITHUB_ENV
=======
        if: steps.cache.outputs.cache-hit != 'true'
        run: |
          export PATH=/usr/share/miniconda3/bin:$PATH
          mamba env update -n fiat_docs -f environment.yml

      - name: Setup quarto
        run: |
          sudo apt install -y curl
          sudo apt install -y gdebi-core
          mkdir tmp
          curl -L https://github.com/quarto-dev/quarto-cli/releases/download/v1.3.450/quarto-1.3.450-linux-amd64.deb --output tmp/quarto.deb
          chmod +x tmp/quarto.deb
          sudo gdebi -n tmp/quarto.deb

      - name: Generate docs
        run: |
          export PATH=/usr/share/miniconda3/bin:$PATH
          source /usr/share/miniconda3/etc/profile.d/conda.sh
          conda activate fiat_docs
          quarto render docs/
          echo "DOC_VERSION=$(mamba run -n fiat_docs python -c 'from fiat import __version__ as v; print("dev" if "dev" in v else "v"+v.replace(".dev",""))')" >> $GITHUB_ENV
>>>>>>> 0b3d1c60
<|MERGE_RESOLUTION|>--- conflicted
+++ resolved
@@ -54,27 +54,6 @@
           exit 1
 
       - name: Update environment
-<<<<<<< HEAD
-        run: |
-          mamba env update -f environment.yml
-          pip install tomli-w
-          pip install -e .
-
-      - name: Create Testdata
-        run: python .testdata/create_test_data.py
-
-      - name: Generate API Reference
-        run: |
-          cd docs/
-          python api.py
-          quartodoc interlinks
-
-      - name: Generate docs
-        run: |
-          cd docs/
-          quarto render
-          echo "DOC_VERSION=$(mamba run -n fiat_docs python -c 'from fiat.version import __version__ as v; print("dev" if "dev" in v else "v"+v.replace(".dev",""))')" >> $GITHUB_ENV
-=======
         if: steps.cache.outputs.cache-hit != 'true'
         run: |
           export PATH=/usr/share/miniconda3/bin:$PATH
@@ -95,5 +74,4 @@
           source /usr/share/miniconda3/etc/profile.d/conda.sh
           conda activate fiat_docs
           quarto render docs/
-          echo "DOC_VERSION=$(mamba run -n fiat_docs python -c 'from fiat import __version__ as v; print("dev" if "dev" in v else "v"+v.replace(".dev",""))')" >> $GITHUB_ENV
->>>>>>> 0b3d1c60
+          echo "DOC_VERSION=$(mamba run -n fiat_docs python -c 'from fiat import __version__ as v; print("dev" if "dev" in v else "v"+v.replace(".dev",""))')" >> $GITHUB_ENV