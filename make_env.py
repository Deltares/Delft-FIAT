--- conflicted
+++ resolved
@@ -97,24 +97,6 @@
 pip_deps = sorted(list(set(pip_deps)))
 
 # Make an exception for the build environment
-<<<<<<< HEAD
-if args.profile == "build" and platform.system().lower() == "windows":
-    py = fnmatch.filter(conda_deps, "python*")
-    gd = fnmatch.filter(conda_deps, "gdal*")
-    conda_deps.remove(*gd)
-    if py:
-        conda_deps.remove(*py)
-    py = ["3.11.*"]
-    pip_deps += conda_deps
-    conda_deps = []
-    if py:
-        conda_deps += py
-    pip_deps.append(
-        "https://github.com/cgohlke/geospatial-wheels/releases/download/v2023.9.30/GDAL-3.7.2-cp311-cp311-win_amd64.whl",
-    )
-    pip_deps = sorted(list(set(pip_deps)))
-    pip_deps.append("-e .")
-=======
 if args.profile == "build":
     if platform.system().lower() == "windows":
         py = fnmatch.filter(conda_deps, "python*")
@@ -133,7 +115,6 @@
         pip_deps = sorted(list(set(pip_deps)))
 
         pip_deps.append("-e .")
->>>>>>> 7bd7f2f1
 
 # add pip as a conda dependency if we have pip deps
 if len(pip_deps) > 0:
