---
title: "Settings file"
---
The user must set the model settings in the `settings.toml` configuration file. Beyond standard settings FIAT offers the freedom to provide additional input to create a more detailed model (@tbl-toml). More advanced options are described in the [Advanced options](../advanced.qmd) page.

For a simple model the `settings.toml` configuration file can be kept rather simple (only required fields):

```html
[output]
path = "output"

[output.csv]
name = "output.csv"

[output.geom]
name1 = "spatial.gpkg"

[hazard]
file = "hazard/SL_10yr_reprojected.tif"
crs = "EPSG:4326"
elevation_reference = "DEM"
risk = false

[exposure.geom]
csv = "./exposure/exposure.csv"
crs = "EPSG:4326"
file1 = "./exposure/buildings.gpkg"

[vulnerability]
file = "./vulnerability/vulnerability_curves.csv"

```

<<<<<<< HEAD
[**output**]   
`path` :  The path to the output folder in the working directory.

[**output.csv**]   
`name`: The path to the output CSV file that will be created, that contains the information from the exposure.csv and the damages per asset.
=======
[**output**]
`path` :  This will create an output folder in the working directory.

[**output.csv**]
`name`: This will create an output CSV file that contains the information from the exposure.csv and the damages per asset.
>>>>>>> 701dac0d

[**output.geom**]
`name1`: This will create an output vector file that contains the objects and the
damages per asset as vector objects.

<<<<<<< HEAD
[**hazard**]   
`file`: The file path to the hazard file.   
`crs`: The projection of the hazard file. If no global projection is defined, the output will be in the same projection as the hazard map.   
`elevation_reference`: This defines the reference of the flood map. In case of a flood-depth map this should be "DEM" while in case of a water-elevation map this should be "datum".   
`risk`: In case of a risk calculation this is set to "true", while for a single events this is set to "false".
=======
[**hazard**]
`file`: The file path to the hazard file.
`crs`: The projection of the hazard file. If no global projection is defined, the output will be in the same projection as the hazard map.
`elevation_reference`: In this case the hazard input is a flood map, therefore "DEM" is defined as reference. The input for elevation map is "datum".
`risk`: For single events risk is set to "false". In case of reoccuring events risk is set to "true".
>>>>>>> 701dac0d

[**exposure.geom**]   
`csv`: The path to the exposure CSV file within the [exposure folder](folder_structure.qmd) that contains the [required information](exposure.qmd) per asset.   
`crs`: The projection of the exposure vector file.   
`file1`: The path to the exposure vector file within the exposure folder with the assets 'geometry and Object ID.

[**vulnerability**]   
`file`: The path to the vulnerability curves CSV file within the [vulnerability folder](folder_structure.qmd) that contains the [damage curves](vulnerability.qmd).

::: {.callout-note}
File paths in the settings can be relative to the settings.toml file or absolute.
:::

### Optional input
If the user prefers to create a more detailed model or to utilize grid data instead of object data, FIAT offers the flexibility to customize settings for each variable (@tbl-toml). Advanced FIAT users can find more options in the [Advanced options](../advanced.qmd).

| Field                        | Description                                                                                                                                                                  | Required                            | Default                                                                   | Example                                   |
|------------------------------|------------------------------------------------------------------------------------------------------------------------------------------------------------------------------|-------------------------------------|---------------------------------------------------------------------------|-------------------------------------------|
| **[global]**                 |                                                                                                                                                                              |                                     |                                                                           |                                           |
| crs                          | Global projection for the model and the output. If not defined, the default crs for the model output is the same as the hazard map.                                          | No                                  | hazard map projection                                                     | 'EPSG:32617'                              |
| **[global grid]**            |                                                                                                                                                                              |                                     |                                                                           |                                           |
| chunk                        | Divide grid into smaller chunks. Define grid chunk size                                                                                                                      | No                                  |                                                                           | [1024, 1014]                              |
| **[output]**                 |                                                                                                                                                                              |                                     |                                                                           |                                           |
| path                         | Set directory path to save the output                                                                                                                                        | Yes                                 |                                                                           | 'output'                                  |
| **[output.csv]**             |                                                                                                                                                                              |                                     |                                                                           |                                           |
| name                         | File name of the output.csv file containing the exposure data incl. the damage per asset.                                                                                    | Yes                                 | 'output.csv'                                                              | 'output.csv'                              |
| **[output.geom]**            |                                                                                                                                                                              |                                     |                                                                           |                                           |
| name1                        | File name of the output vector data. Can be various spatial files. Find details about  file formats in the data documentation.                                               | Yes                                 |                                                                           | 'spatial.gpkg'                            |
| **[output.grid]**            |                                                                                                                                                                              | optional                            |                                                                           |                                           |
| name                         | File name of the output for the grid model; WARN: not fully implemented yet                                                                                                  | Yes, if working with grid           | 'output.nc'                                                               | 'output.nc'                               |
| **[hazard]**                 |                                                                                                                                                                              |                                     |                                                                           |                                           |
| file                         | Directory path to hazard file (raster or netCDF). Can contain one (for events) or multiple (for return periods) bands                                                        | Yes                                 |                                                                           | 'hazard/event_map.nc'                     |
| crs                          | Projection of hazard data                                                                                                                                                    | Yes, if crs is unknown in dataset   |                                                                           | 'EPSG:32617'                              |
| elevation_reference          | Define the elevation reference. Either Digital Elevation Model (Flood depth map) or Datum (Flood elevation map)                                                              | Yes                                 |                                                                           | 'dem'                                     |
| risk                         | Hazard input is a returning event and multiple flood maps are ingested to compute the risk. True/False If true, risk (EAD) is computed. If false, a single event is computed | Yes                                 |                                                                           | True                                      |
| return_periods               | Return periods for hazard calculation when they cannot be inferred from the data itself                                                                                      | No                                  |                                                                           | [2, 5, 10, 25]                            |
| **[hazard.settings]**        |                                                                                                                                                                              |                                     |                                                                           |                                           |
| subset                       | Specific layer from a multilayered netCDF file (GDAL can't read those properly)                                                                                              | No                                  |                                                                           | 'zs'                                      |
| var_as_band                  | True/False Read netCDF subdatasets as raster bands                                                                                                                           | No                                  |                                                                           | False                                     |
| **[exposure.geom]**          |                                                                                                                                                                              |                                     |                                                                           |                                           |
| csv                          | File path to exposure.csv file, that contains information about e.g. asset type, max. potential damage, aggregation and so forth)                                            | Yes                                 | 'exposure/exposure.csv'                                                   | 'exposure/exposure.csv'                   |
| file1                        | File path of exposure vector file with Object ID column to enable linking exposure.csv output to vector file.                                                                | Yes                                 | **buildings**: 'exposure/buildings.gpkg' **roads**: 'exposure/roads.gpkg' | 'exposure/buildings.gpkg'                 |
| crs                          | Projection of exposure data                                                                                                                                                  | Yes, if crs is unknown in dataset   |                                                                           | 'EPSG:32617'                              |
| index                        | Define the name of the index column of the data to link the exposure CSV file with the exposure vector file.                                                                 | No                                 | 'Object ID'                                                               | 'Object ID'                               |
| **[exposure.grid]**          |                                                                                                                                                                              |                                     |                                                                           |                                           |
| file                         | File path to exposure.nc grid file, that contains the spatial information and information about the maximum potential damage per cell.                                       | Yes, if netCDF is provided as input | 'exposure/raster.nc'                                                      | 'exposure/raster.nc'                      |
| crs                          | Output projection                                                                                                                                                            | Yes, if crs is unknown in dataset   |                                                                           | 'EPSG:32617'                              |
| **[exposure.grid.settings]** |                                                                                                                                                                              |                                     |                                                                           |                                           |
| var_as_band                  | True/False Read netCDF subdatasets as raster bands                                                                                                                           | No                                  |                                                                           | True                                      |
| **[vulnerability]**          |                                                                                                                                                                              |                                     |                                                                           |                                           |
| file                         | File path to vulnerability_curves.csv file, that contains the damage functions.                                                                                              | Yes                                 |                                                                           | 'vulnerability/ vulnerability_curves.csv' |
: Settings.toml input (required and optional fields) {#tbl-toml .striped .hover .column-page-inset-right}<|MERGE_RESOLUTION|>--- conflicted
+++ resolved
@@ -31,37 +31,21 @@
 
 ```
 
-<<<<<<< HEAD
 [**output**]   
 `path` :  The path to the output folder in the working directory.
 
 [**output.csv**]   
 `name`: The path to the output CSV file that will be created, that contains the information from the exposure.csv and the damages per asset.
-=======
-[**output**]
-`path` :  This will create an output folder in the working directory.
-
-[**output.csv**]
-`name`: This will create an output CSV file that contains the information from the exposure.csv and the damages per asset.
->>>>>>> 701dac0d
 
 [**output.geom**]
 `name1`: This will create an output vector file that contains the objects and the
 damages per asset as vector objects.
 
-<<<<<<< HEAD
 [**hazard**]   
 `file`: The file path to the hazard file.   
 `crs`: The projection of the hazard file. If no global projection is defined, the output will be in the same projection as the hazard map.   
 `elevation_reference`: This defines the reference of the flood map. In case of a flood-depth map this should be "DEM" while in case of a water-elevation map this should be "datum".   
 `risk`: In case of a risk calculation this is set to "true", while for a single events this is set to "false".
-=======
-[**hazard**]
-`file`: The file path to the hazard file.
-`crs`: The projection of the hazard file. If no global projection is defined, the output will be in the same projection as the hazard map.
-`elevation_reference`: In this case the hazard input is a flood map, therefore "DEM" is defined as reference. The input for elevation map is "datum".
-`risk`: For single events risk is set to "false". In case of reoccuring events risk is set to "true".
->>>>>>> 701dac0d
 
 [**exposure.geom**]   
 `csv`: The path to the exposure CSV file within the [exposure folder](folder_structure.qmd) that contains the [required information](exposure.qmd) per asset.   
