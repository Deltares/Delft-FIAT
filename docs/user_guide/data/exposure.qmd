---
title: "Exposure data"
include-in-header:
  - text: |
      <style>figure { padding: 3em 0 3em 0; }</style>

---

<<<<<<< HEAD
The **exposure data** describe the assets within the region of interest. This data file should be made available in either **CSV or raster format** (see acceptable file types at the bottom of this page) and must be located in the 'exposure' folder. We recommened the user follows the [FIAT folder dependency structure and file naming.](folder_structure.qmd)  
=======
The **exposure data** serves to describe the assets within the region of interest. This data file should be made available in either **CSV format or rastesr file** (see acceptable file types at the bottom of this page) and must be located in the 'exposure' folder. We recommened the user follows the [FIAT folder dependency structure and file naming.](folder_structure.qmd)
>>>>>>> 701dac0d

::: {.callout-tip}
You can also create your exposure data with the [**HydroMT-FIAT  model builder**](https://deltares.github.io/hydromt_fiat/latest/#).
:::

::: {.callout-warning}
Assets cannot be outside the area of the hazard map input! Assets that fully fall out of the hazard extend are automatically removed by FIAT. BUT any asset that partially falls outside the flood map extent must be removed manually by the user.
:::


#### Raster Data

Raster files must be **pre-processed** before being ingested into the FIAT model. Raster projection and extent must be coherent among exposure rasters and hazard maps. For each object type (e.g. residential buildings, industrial assets) a raster file with the **Max Potential Damage** per cell is required. A damage function must be assigned to each raster file as well.

#### CSV Data

Along with the *exposure.csv* - file it is advisable to render one or more vector files of the exposed objects (e.g. points, building footprints) with an index column, carrying the same name as the index column of the *exposure.csv* to allow for merging of the exposure files (optional). The name of the vector file should be descriptive of the objects it represents (e.g. 'buildings.gpkg','road.gpkg') and must be specified in the *settings.toml* configuration file. The advantage of providing these extra vector files is that (1) water levels or depths can be considered over the entire object (when 'extraction method' = 'area'); this can be more appropriate than point estimates for large buildings.(2) FIAT offers the **FIAT Toolbox** application to post-process the model results and improves visualization and interpretation of the results in GIS software applications.

The exposure data CSV file contains information about each object in the area of interest that is needed for the damage calculation. Each row represents an object, such as a building, road segment, or utility, and each column represents an attribute of the object, such as its location, elevation or maximum potential damage value.
For users who would want to create their own exposure data, or modify existing exposure data, a description of the default fields (columns) in the exposure data CSV can be found in @tbl-exposure.

| Field                                  | Description                                                                                | Required                                 | Example                    |
|----------------------------------------|--------------------------------------------------------------------------------------------|------------------------------------------|----------------------------|
| Object ID                              | Unique numerical identifier of the object                                                 | Yes                                      | 1                          |
| Object Name                            | Unique name of the object                                                                  | No                                       | fp_1                       |
| Primary Object Type                    | General object type                                                                                | No                                       | RES1_1SNB                  |
| Secondary Object Type                  | More specific object type                                                       | No                                       | Res 1,1 Story no basement  |
| Extraction Method                      | Method to extract water depth                                                              | Yes                                      | options: 'centroid' or 'area' |
| Damage Function: Structure             | Damage function for the structure                                                          | at least one Damage Function of any kind | struct_2                   |
| Damage Function: Content               | Damage function for the content                                                            | at least one Damage Function of any kind | cont_62                    |
| Damage Function: Other                 | Damage function other (e.g. roads)                                                         | at least one Damage Function of any kind |                            |
| Ground Floor Height                    | Elevation of the finished floor above ground level. Units must be coherent with hazard map | Yes                                      | 4                          |
| Ground Elevation                       | Ground elevation relative to datum at location of object. Units must be coherent with hazard map             | Yes, if water level map as hazard input  | 10.11                      |
| Max Potential Damage: Structure        | Maximum potential structural damage                                                        | at least one Max Potential Damage        | 193457.00                  |
| Max Potential Damage: Content          | Maximum potential content damage                                                           | at least one Max Potential Damage        | 386984.00                  |
| Max Potential Damage: Other            | Maximum potential other damage (e.g. roads)                                                | at least one Max Potential Damage        |                            |
| Aggregation Level:<e.g., Census Tract> | Aggregation label for Census Tract                                                         | No                                       | 1205                       |
: exposure.csv input {#tbl-exposure .striped .hover .column-page-inset-right}

A more detailed description of the data fields in the *exposure.csv* can be found below;

 **Object ID/Object name**
 Object ID and Object name are administrative information, which the user is free to choose. Input must be unique for each object, if they are not unique, FIAT gives a warning and stops the model built-up.

**Primary/Secondary object type**
The primary object type describes the category of the asset (e.g. residential or commercial). The secondary object type allows for a more detailed profile of the object (e.g. single-story home, or grocery store). The developer of the exposure dataset is free to set their own categories of object types. (*Exception: FIAT requires **roads** to be assigned as **primary object type = ‘road**’, to summarize road damages separately from buildings and utilities*.)

::: {.callout-note}
 Defining primary/secondary object types facilitates the assignment of damage functions to the objects for the user by creating automatic look-up tables.
:::

**Extraction Method**
The extraction method refers to which water level or water depth is selected over an object. The options are (1) centroid, which selects the water level or depth at the center of the object, or (2) area, which considers the water level or depth over the entire polygon and takes either an average or maximum; this latter choice is selected in the setting file.

::: {.callout-important}
 In case the user selects 'area' as extraction method, the user must provide an Object-Location vector file, which contains the areal polygons of the objects.
:::

**Damage Functions**

There are three damage function fields: structure, content, and other. At least one of these must be provided for each object. The value that is entered is the name of the damage function. This name is coupled to the damage function CSV file via the setting file. The field **'Damage function: other'** can refer to various object types (e.g. the inventory of a restaurant). The user is free to use any damage function for this field. Damage functions can be obtained from [European Commission's Joint Research Centre](https://publications.jrc.ec.europa.eu/repository/handle/JRC105688), but it is recommended to use more location-specific functions when available.

**Ground Floor Height**
The ground floor height gives the distance of the finished floor of an asset above ground level. E.g. a building is raised by 1 foot above the ground, the ground floor height is equal to 1 foot.

**Ground Elevation**
The ground elevation is the value of a digital elevation model (DEM) at the location of the object.

**Maximum Potential Damage**
The maximum potential damage correspond to the damage functions for each asset. For each damage function type that was assigned, a maximum potential damage must also be assigned. These values represent the maximum damage to the structure, content, or other (e.g. inventory). There are methods to derive these values, based on building type and area of the building. Global maximum damage values can be obtained from  [European Commission's Joint Research Centre](https://publications.jrc.ec.europa.eu/repository/handle/JRC105688), but it is recommended to use more location-specific damage values. In the US, [FEMA Hazus](https://www.fema.gov/flood-maps/products-tools/hazusis) is an industry standard in how to derive these values.

**Aggregation Label**
These columns can be used by **FIAT Toolbox** to aggregate over any aggregation label that the user specifies. These aggregation labels can include for example: land use, census tract, and census block.
The user can add columns to the csv file manually or with the help of the [**HydroMT-FIAT  model builder**](https://deltares.github.io/hydromt_fiat/latest/#), in which the user is free to select a descriptive 'Label name' for the additional attributes.
If the user wishesto cenneted these aggregated results to a vector file, **FIAT Toolbox** offers a post-processing tool to do so.


###### <ins><h14>*exposure file types*</h14></ins>
    {acceptable exposure file types:'.fits': 'FITS', '.pix': 'PCIDSK', '.nc': 'netCDF', '.xml': 'PDS4', '.pdf': 'PDF', '.mbtiles': 'MBTiles', '.bag': 'BAG', '.shp': 'ESRI Shapefile', '.mid': 'MapInfo File', '.000': 'S57', '.dgn': 'DGN', '.csv': 'CSV', '.gml': 'GML', '.gpx': 'GPX', '.kmz': 'LIBKML', '.kml': 'KML', '.geojson': 'GeoJSON', '.geojsons': 'GeoJSONSeq', '.gmt': 'OGR_GMT', '.gpkg': 'GPKG', '.sqlite': 'SQLite', '.map': 'WAsP', '.gdb': 'OpenFileGDB', '.dxf': 'DXF', '.dwg': 'CAD', '.fgb': 'FlatGeobuf', '.txt': 'Geoconcept', '.sql': 'PGDUMP', '.igc': 'GPSBabel', '.ods': 'ODS', '.xlsx': 'XLSX', '.jml': 'JML', '.x10': 'VDV', '.mvt': 'MVT', '': 'Memory'}<|MERGE_RESOLUTION|>--- conflicted
+++ resolved
@@ -6,11 +6,7 @@
 
 ---
 
-<<<<<<< HEAD
-The **exposure data** describe the assets within the region of interest. This data file should be made available in either **CSV or raster format** (see acceptable file types at the bottom of this page) and must be located in the 'exposure' folder. We recommened the user follows the [FIAT folder dependency structure and file naming.](folder_structure.qmd)  
-=======
-The **exposure data** serves to describe the assets within the region of interest. This data file should be made available in either **CSV format or rastesr file** (see acceptable file types at the bottom of this page) and must be located in the 'exposure' folder. We recommened the user follows the [FIAT folder dependency structure and file naming.](folder_structure.qmd)
->>>>>>> 701dac0d
+The **exposure data** describe the assets within the region of interest. This data file should be made available in either **CSV or raster format** (see acceptable file types at the bottom of this page) and must be located in the 'exposure' folder. We recommened the user follows the [FIAT folder dependency structure and file naming.](folder_structure.qmd)
 
 ::: {.callout-tip}
 You can also create your exposure data with the [**HydroMT-FIAT  model builder**](https://deltares.github.io/hydromt_fiat/latest/#).
