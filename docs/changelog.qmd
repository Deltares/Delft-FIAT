---
title: "What's new?"
---

# Unreleased
These are the unreleased changes.

### Added
<<<<<<< HEAD
- Custom rasterization functions instead of relying on GDAL (which included dataset creation at runtime)
- Cython performance boost
=======
- Build task for pixi
>>>>>>> 86e6f5ff

### Changed
- CSV file output coupled with vector file output
- Partial ported code to Cython
- Default vector output file format back to `GPKG`
- Fixed bug in newline sniffer
- Optional CSV file output

### Deprecated

### Documentation
- Fixed missing docstrings (API)

## v0.2.1 (2024-12-05)
Patch release for improved performance.

### Added
- Profiler for developers
- Sniffer for newline character in text files

### Changed
- Complete OS independent reading of text files (linux csv's on windows and vice versa)
- Disabled locks when running 'single threaded'
- Fixed logging of errors during settings file checks
- Improved performance when running without csv
- Logging class `Log` is now called `Logger`
- Specifying destination ('dst') is now optional for `setup_default_log`

## v0.2.0 (2024-10-15)
Added small features.

### Added
- 'Normal' exit when keyboard interrupt is triggered over cli
- Support for grids with non square cells

### Changed
- Fixed hanging issue with the mp-logging receiver when erroring
- Fixed square cell assumption when mapping world coordinates to pixel coordinates
- Support capitalized entries in the settings toml (again; it was disabled)
- Various small non breaking fixes

## v0.1.1 (2024-10-04)
Small patch release.

### Changes
- Bugfix regarding drivernotfound error in `GridSource`
- Fixed install from conda
- More functions and objects exposed directly under `fiat` -> e.g. `from fiat import open_grid`

## v0.1.0 (2024-10-03)
The first full release of Delft-FIAT.

### Added
- Attribute `size` of `GeomSource` object for in situ size return; `count` becomes private
- Attribute `size` of `GridSource` object for in situ size return; `count` becomes private
- Attributes `dtypes` and `geom_type` of `GeomModel`
- Build time to FIAT cli (when build with pyinstaller), viewed with `fiat --version`
- Different types of exposure (e.g. 'damage', 'affected', 'outage' etc.)
- Docker file for docker image creation
- Extra arguments to `grid.reproject`
- Function (`generate_jobs`) to generate jobs for parallelization
- Function (`execute_pool`) to execute code in parallel using `multiprocessing`
- Flood hazard/ damage functions (`methods` submodule)
- General method of creating output files in `GeomModel` (`_setup_output_files`)
- Method `_create_model_dirs` of `ConfigReader` object for creating result directories in one go
- Method `add_handler` of the `Log` object; user setting of custom stream
- Method `add_feature_with_map` of `GeomModel` to set features with extra info
- Method `create` of `GeomModel` to create an ogr.DataSource (new dataset)
- Method `create_equal_grids` of `GridModel` for making hazard and exposure grid spatially equal
- Method `set` of `ConfigReader` object
- Not stopping when exposure and hazard grids (`GridModel`), but instead make them spatially equal
- Numpy >= 2.0.0 support
- Python 3.12 support
- Settings toml file: global setting 'global.loglevel'; default 'INFO'
- Settings toml file: exposure setting 'exposure.types'; default 'flood'
- Setting return period as a variable in hazard map bands (risk)
- Support for using pixi for binary creation (properly)

### Changed
- Better version of `BufferHandler`
- Exposure data headers are now lower-/ snakecase ('object_id' -> 'objectId'), see [docs](./user_guide/data/exposure/data.qmd)
- Fixed binary creation in general, but also specifically for `GDAL >= v3.9.1`
- Made read methods of `BaseModel`, `GeomModel` and `GridModel` public (removed underscore)
- Made csv files (exposure data) optional
- Moved hazard/ damage calculation function to `methods` submodule
- Proper checking for duplicate columns in csv files
- Settings toml file: exposure setting 'exposure.csv.file' (becomes optional)
- Testing of workers (not properly caught due to using `multiprocessing`)
- Testing only based on integers

### Deprecated
- Base object `_BaseHandler`; incompatible with Python 3.12
- Function `open_exp` from `fiat.io`, superseded by general use of `open_csv`
- Method `add_c_handler` in favour of the more generalized `add_handler`
- Methods `_create_output_dir`, `_create_tmp_dir` and `_create_risk_dir` of the `ConfigReader` object
- Object `ExposureTable`, now done via `TableLazy`
- Resolve stage of `GeomModel`; now properly handled in `GeomModel.run`
- Setting return period via the name of the hazard band (risk)
- Settings toml file: global setting 'global.keep_temp_files'
- Settings toml file: output setting 'output.geom.chunk'; superseded by 'global.geom.chunk'
- Support of `Python` versions under `3.9.0`
- Temporary files (`GeomModel`)
- `TextHandler` object; unused

### Documentation
- Added methods to the api
- Cleaner home page
- Getting started remade into `Information`

## v0.1.0rc2 (2024-02-19)
The second pre-release of Delft-FIAT.

### Added
- A version switcher for the documentation
- Added entries for chunking size in the settings file (`settings.toml`) for `GeomModel`
- Chunking for geometry calculations (`GeomModel`)
- Chunking for resolving temporary `GeomModel` output
- New method for writing geometries from a buffer: `BufferedGeomWriter`
- New function for merging vector layers: `merge_geom_layers`
- Setting of amount of threads via cli

### Changed
- Better build environment creation on linux systems
- Clarified the cli
- Fixed chunking on a single thread
- Fixed and clarified the shape (w, h) of `GridSource` and `Grid`
- Fixed handling of positive nodata values in geometry calculations
- Fixed indexing in `GridModel` calculations
- Parallelisation of calculations for `GeomModel` (not only in risk mode)
- Updated the installer creation (exe) on Windows (10/11)
- Various bug fixes

### Deprecated
- `get_bbox` method of `GeomSource` and `GridSource`
- Setting: `chunk` in `exposure.geom.settings`, deprecated in favour of `chunk` in `global.geom`
- Setting: `chunk` in `exposure.grid.settings`, deprecated in favour of `chunk` in `global.grid`
- Setting: `chunk` in `hazard.settings`, deprecated in favour of `chunk` in `global.grid`

### Documentation
- Ability to switch between documentation/ software versions
- Improved/ updated the page regarding exposure csv
- Restructered user settings pages
- Seperated user settings into: Basic, Computational & Optional

## v0.1.0rc1 (2023-11-30)
This is the first and pre-release of Delft-FIAT. It aims to have a stable version of the `GeomModel` for calculating damages and risk for vector exposure data and an experimental version of the `GridModel` for calculating damages and risk for raster exposure data.

### Added
- Documentation
- Command line user interface
- Main `FIAT` object from which it's run
- `GeomModel`; the vector based model
- `GridModel`; the raster based model
- `ConfigReader`; for reading the settings file
- I/O methods and structs
    - `open_csv` which returns e.g. `Table`
    - `open_geom` which returns a `GeomSource`
    - `open_grid` which returns a `GridSource`
- GIS related operations like:
    - `geom.reproject` to reproject vector files
    - `grid.reproject` to reproject raster files
    - `overlay.clip` to clip a grid based on a polygon
    - and more...
- Ability to 'compile'/ freeze FIAT as an application/ binary
    - Windows
    - Linux (tested on [Debian](https://www.debian.org/)/ [Ubuntu](https://ubuntu.com/))
- Some smalller miscellaneous methods and object
    - In the [API reference](api/index.qmd)<|MERGE_RESOLUTION|>--- conflicted
+++ resolved
@@ -6,12 +6,9 @@
 These are the unreleased changes.
 
 ### Added
-<<<<<<< HEAD
+- Build task for pixi
 - Custom rasterization functions instead of relying on GDAL (which included dataset creation at runtime)
 - Cython performance boost
-=======
-- Build task for pixi
->>>>>>> 86e6f5ff
 
 ### Changed
 - CSV file output coupled with vector file output
