---
title: "What's new?"
---

# Unreleased
These are the unreleased changes.

### Added
- Custom rasterization functions instead of relying on GDAL (which included dataset creation at runtime)
- Cython performance boost

### Changed
<<<<<<< HEAD
- Partial ported code to Cython
=======
- CSV file output coupled with vector file output
- Default vector output file format back to `GPKG`
- Fixed bug in newline sniffer
- Optional CSV file output
>>>>>>> 8b7dfab2

### Deprecated

### Documentation
- Fixed missing docstrings (API)

## v0.2.1 (2024-12-05)
Patch release for improved performance.

### Added
- Profiler for developers
- Sniffer for newline character in text files

### Changed
- Complete OS independent reading of text files (linux csv's on windows and vice versa)
- Disabled locks when running 'single threaded'
- Fixed logging of errors during settings file checks
- Improved performance when running without csv
- Logging class `Log` is now called `Logger`
- Specifying destination ('dst') is now optional for `setup_default_log`

## v0.2.0 (2024-10-15)
Added small features.

### Added
- 'Normal' exit when keyboard interrupt is triggered over cli
- Support for grids with non square cells

### Changed
- Fixed hanging issue with the mp-logging receiver when erroring
- Fixed square cell assumption when mapping world coordinates to pixel coordinates
- Support capitalized entries in the settings toml (again; it was disabled)
- Various small non breaking fixes

## v0.1.1 (2024-10-04)
Small patch release.

### Changes
- Bugfix regarding drivernotfound error in `GridSource`
- Fixed install from conda
- More functions and objects exposed directly under `fiat` -> e.g. `from fiat import open_grid`

## v0.1.0 (2024-10-03)
The first full release of Delft-FIAT.

### Added
- Attribute `size` of `GeomSource` object for in situ size return; `count` becomes private
- Attribute `size` of `GridSource` object for in situ size return; `count` becomes private
- Attributes `dtypes` and `geom_type` of `GeomModel`
- Build time to FIAT cli (when build with pyinstaller), viewed with `fiat --version`
- Different types of exposure (e.g. 'damage', 'affected', 'outage' etc.)
- Docker file for docker image creation
- Extra arguments to `grid.reproject`
- Function (`generate_jobs`) to generate jobs for parallelization
- Function (`execute_pool`) to execute code in parallel using `multiprocessing`
- Flood hazard/ damage functions (`methods` submodule)
- General method of creating output files in `GeomModel` (`_setup_output_files`)
- Method `_create_model_dirs` of `ConfigReader` object for creating result directories in one go
- Method `add_handler` of the `Log` object; user setting of custom stream
- Method `add_feature_with_map` of `GeomModel` to set features with extra info
- Method `create` of `GeomModel` to create an ogr.DataSource (new dataset)
- Method `create_equal_grids` of `GridModel` for making hazard and exposure grid spatially equal
- Method `set` of `ConfigReader` object
- Not stopping when exposure and hazard grids (`GridModel`), but instead make them spatially equal
- Numpy >= 2.0.0 support
- Python 3.12 support
- Settings toml file: global setting 'global.loglevel'; default 'INFO'
- Settings toml file: exposure setting 'exposure.types'; default 'flood'
- Setting return period as a variable in hazard map bands (risk)
- Support for using pixi for binary creation (properly)

### Changed
- Better version of `BufferHandler`
- Exposure data headers are now lower-/ snakecase ('object_id' -> 'objectId'), see [docs](./user_guide/data/exposure/data.qmd)
- Fixed binary creation in general, but also specifically for `GDAL >= v3.9.1`
- Made read methods of `BaseModel`, `GeomModel` and `GridModel` public (removed underscore)
- Made csv files (exposure data) optional
- Moved hazard/ damage calculation function to `methods` submodule
- Proper checking for duplicate columns in csv files
- Settings toml file: exposure setting 'exposure.csv.file' (becomes optional)
- Testing of workers (not properly caught due to using `multiprocessing`)
- Testing only based on integers

### Deprecated
- Base object `_BaseHandler`; incompatible with Python 3.12
- Function `open_exp` from `fiat.io`, superseded by general use of `open_csv`
- Method `add_c_handler` in favour of the more generalized `add_handler`
- Methods `_create_output_dir`, `_create_tmp_dir` and `_create_risk_dir` of the `ConfigReader` object
- Object `ExposureTable`, now done via `TableLazy`
- Resolve stage of `GeomModel`; now properly handled in `GeomModel.run`
- Setting return period via the name of the hazard band (risk)
- Settings toml file: global setting 'global.keep_temp_files'
- Settings toml file: output setting 'output.geom.chunk'; superseded by 'global.geom.chunk'
- Support of `Python` versions under `3.9.0`
- Temporary files (`GeomModel`)
- `TextHandler` object; unused

### Documentation
- Added methods to the api
- Cleaner home page
- Getting started remade into `Information`

## v0.1.0rc2 (2024-02-19)
The second pre-release of Delft-FIAT.

### Added
- A version switcher for the documentation
- Added entries for chunking size in the settings file (`settings.toml`) for `GeomModel`
- Chunking for geometry calculations (`GeomModel`)
- Chunking for resolving temporary `GeomModel` output
- New method for writing geometries from a buffer: `BufferedGeomWriter`
- New function for merging vector layers: `merge_geom_layers`
- Setting of amount of threads via cli

### Changed
- Better build environment creation on linux systems
- Clarified the cli
- Fixed chunking on a single thread
- Fixed and clarified the shape (w, h) of `GridSource` and `Grid`
- Fixed handling of positive nodata values in geometry calculations
- Fixed indexing in `GridModel` calculations
- Parallelisation of calculations for `GeomModel` (not only in risk mode)
- Updated the installer creation (exe) on Windows (10/11)
- Various bug fixes

### Deprecated
- `get_bbox` method of `GeomSource` and `GridSource`
- Setting: `chunk` in `exposure.geom.settings`, deprecated in favour of `chunk` in `global.geom`
- Setting: `chunk` in `exposure.grid.settings`, deprecated in favour of `chunk` in `global.grid`
- Setting: `chunk` in `hazard.settings`, deprecated in favour of `chunk` in `global.grid`

### Documentation
- Ability to switch between documentation/ software versions
- Improved/ updated the page regarding exposure csv
- Restructered user settings pages
- Seperated user settings into: Basic, Computational & Optional

## v0.1.0rc1 (2023-11-30)
This is the first and pre-release of Delft-FIAT. It aims to have a stable version of the `GeomModel` for calculating damages and risk for vector exposure data and an experimental version of the `GridModel` for calculating damages and risk for raster exposure data.

### Added
- Documentation
- Command line user interface
- Main `FIAT` object from which it's run
- `GeomModel`; the vector based model
- `GridModel`; the raster based model
- `ConfigReader`; for reading the settings file
- I/O methods and structs
    - `open_csv` which returns e.g. `Table`
    - `open_geom` which returns a `GeomSource`
    - `open_grid` which returns a `GridSource`
- GIS related operations like:
    - `geom.reproject` to reproject vector files
    - `grid.reproject` to reproject raster files
    - `overlay.clip` to clip a grid based on a polygon
    - and more...
- Ability to 'compile'/ freeze FIAT as an application/ binary
    - Windows
    - Linux (tested on [Debian](https://www.debian.org/)/ [Ubuntu](https://ubuntu.com/))
- Some smalller miscellaneous methods and object
    - In the [API reference](api/index.qmd)<|MERGE_RESOLUTION|>--- conflicted
+++ resolved
@@ -10,14 +10,11 @@
 - Cython performance boost
 
 ### Changed
-<<<<<<< HEAD
+- CSV file output coupled with vector file output
 - Partial ported code to Cython
-=======
-- CSV file output coupled with vector file output
 - Default vector output file format back to `GPKG`
 - Fixed bug in newline sniffer
 - Optional CSV file output
->>>>>>> 8b7dfab2
 
 ### Deprecated
 
