--- conflicted
+++ resolved
@@ -6,17 +6,14 @@
 These are unreleased changes and will be incorperated in the next release.
 
 ### Added
-- Added entries for chunking size in the settings file (`settings.toml`) for `GeomModel` 
+- Added entries for chunking size in the settings file (`settings.toml`) for `GeomModel`
 - Chunking for geometry calculations (`GeomModel`)
 - Chunking for resolving temporary `GeomModel` output
 
 ### Changed
-<<<<<<< HEAD
 - Parallelisation of calculations for `GeomModel` (not only in risk mode)
-=======
 - Better build environment creation on linux systems
 - Fixed handling of positive nodata values in geometry calculations
->>>>>>> 4c0a0467
 
 ### Deprecated
 
