--- conflicted
+++ resolved
@@ -39,11 +39,7 @@
     pathex=[Path(cwd), Path(cwd, "../src")],
     binaries=binaries,
     datas=[],
-<<<<<<< HEAD
-    hiddenimports=["fiat.math"],
-=======
-    hiddenimports=["fiat_build_time"],
->>>>>>> 474a1b78
+    hiddenimports=["fiat_build_time", "fiat.math"],
     hookspath=[],
     hooksconfig={},
     runtime_hooks=[Path(cwd, 'runtime_hooks.py')],
