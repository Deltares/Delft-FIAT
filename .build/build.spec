"""Spec file for building fiat."""

import inspect
import sys
import time
from pathlib import Path

from fiat.util import generic_folder_check

# Pre build event setup
app_name = "fiat"
mode = "Release"
sys.setrecursionlimit(5000)

# Some general information
_file = Path(inspect.getfile(lambda: None))
project_root = _file.parents[1]
build_dir = Path(project_root, ".build")

generic_folder_check(Path(project_root, "bin"))

# Set the build time for '--version' usage
now = time.localtime(time.time())
FIAT_BUILD_TIME = time.strftime('%Y-%m-%dT%H:%M:%S UTC%z', now)
with open(Path(build_dir, "fiat_build_time.py"), "w") as _w:
    _w.write(f'BUILD_TIME = "{FIAT_BUILD_TIME}"')

# Build event
a = Analysis(
    [Path(project_root, "src/fiat/cli/main.py")],
    pathex=[Path(build_dir), Path(project_root, "src")],
    binaries=[],
    datas=[],
<<<<<<< HEAD
    hiddenimports=["fiat_build_time", "fiat.math"],
    hookspath=[],
=======
    hiddenimports=["fiat_build_time"],
    hookspath=[build_dir.as_posix()],
>>>>>>> afdbc60a
    hooksconfig={},
    runtime_hooks=[Path(build_dir, 'runtime_hooks.py')],
    excludes=[],
    win_no_prefer_redirects=False,
    win_private_assemblies=False,
    noarchive=False,
)

# Whatever the fuck this precisely does..
pyz = PYZ(
    a.pure,
)

# Arguments for the executable
exe = EXE(
    pyz,
    a.scripts,
    [],
    icon="NONE",
    exclude_binaries=True,
    name=app_name,
    debug=False,
    bootloader_ignore_signals=False,
    strip=False,
    upx=False,
    console=True,
    disable_windowed_traceback=False,
    argv_emulation=False,
    target_arch=None,
    codesign_identity=None,
    entitlements_file=None,
    contents_directory='bin',
)

# Collect all binaries and libraries
coll = COLLECT(
    exe,
    a.binaries,
    a.datas,
    strip=False,
    upx=False,
    upx_exclude=[],
    name=mode,
)<|MERGE_RESOLUTION|>--- conflicted
+++ resolved
@@ -31,13 +31,8 @@
     pathex=[Path(build_dir), Path(project_root, "src")],
     binaries=[],
     datas=[],
-<<<<<<< HEAD
     hiddenimports=["fiat_build_time", "fiat.math"],
-    hookspath=[],
-=======
-    hiddenimports=["fiat_build_time"],
     hookspath=[build_dir.as_posix()],
->>>>>>> afdbc60a
     hooksconfig={},
     runtime_hooks=[Path(build_dir, 'runtime_hooks.py')],
     excludes=[],
